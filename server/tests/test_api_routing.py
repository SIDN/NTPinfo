--- conflicted
+++ resolved
@@ -138,12 +138,8 @@
     measurement = mock_measurement()
     mock_perform_measurement.return_value = (measurement, ["83.25.24.10"])
 
-<<<<<<< HEAD
     headers = {"X-Forwarded-For": "83.25.24.10"}
     response = client.post("/measurements/", json = {"server": "pool.ntp.org"},headers=headers)
-=======
-    response = client.post("/measurements/", json={"server": "pool.ntp.org"})
->>>>>>> 5310d7fe
     assert response.status_code == 200
     assert "measurement" in response.json()
     assert response.json()["measurement"]["ntp_server_name"] == "pool.ntp.org"
@@ -152,23 +148,15 @@
 
 
 def test_read_data_measurement_missing_server():
-<<<<<<< HEAD
     headers = {"X-Forwarded-For": "83.25.24.10"}
     response = client.post("/measurements/", json = {"server": ""},headers=headers)
-=======
-    response = client.post("/measurements/", json={"server": ""})
->>>>>>> 5310d7fe
     assert response.status_code == 400
     assert response.json() == {"detail": "Either 'ip' or 'dn' must be provided"}
 
 
 def test_read_data_measurement_wrong_server():
-<<<<<<< HEAD
     headers = {"X-Forwarded-For": "83.25.24.10"}
     response = client.post("/measurements/", json = {"server": "random-server-name.org"},headers=headers)
-=======
-    response = client.post("/measurements/", json={"server": "random-server-name.org"})
->>>>>>> 5310d7fe
     assert response.status_code == 200
     assert response.json() == {"Error": "Could not perform measurement, dns or ip not reachable."}
 
