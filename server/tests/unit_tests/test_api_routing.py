--- conflicted
+++ resolved
@@ -1,11 +1,10 @@
-import time
 from unittest.mock import patch, MagicMock
 import pytest
 from fastapi.testclient import TestClient
 from ipaddress import IPv4Address, ip_address
 
-from sqlalchemy import create_engine, StaticPool, Engine
-from sqlalchemy.orm import Session, sessionmaker
+from sqlalchemy import Engine
+from sqlalchemy.orm import sessionmaker
 
 from server.app.utils.load_config_data import get_rate_limit_per_client_ip
 from server.app.dtos.ProbeData import ServerLocation
@@ -465,14 +464,9 @@
 
     mock_get_ip.return_value = mock_data  # Mock for IP address fetch
     mock_get_dn.return_value = mock_data  # Mock for Domain Name fetch
-<<<<<<< HEAD
     n = int(get_rate_limit_per_client_ip().split("/")[0])
     test_client.app.state.limiter.reset() # reset the rate limit
     for _ in range(n):
-=======
-    time.sleep(2)  # assure it is paused
-    for _ in range(5):
->>>>>>> a5e6dac0
         response = test_client.get("/measurements/history/", params={
             "server": "192.168.1.1",
             "start": (end - timedelta(minutes=10)).isoformat(),
