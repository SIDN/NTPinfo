--- conflicted
+++ resolved
@@ -238,13 +238,9 @@
             - If pending: {"status": "pending", "message": "..."}
             - If partial results received: {"status": "partial_results", "results": <ripe_data>}
     Raises:
-<<<<<<< HEAD
-        HTTPException: - 405: If fetching the measurement did not work.
-=======
         HTTPException:
             - 500: There is an error with processing.
             - 405: If fetching the measurement did not work.
->>>>>>> 6a63dddf
     Notes:
         - A result is only marked "complete" when all requested probes have been scheduled
     """
