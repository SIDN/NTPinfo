from fastapi import HTTPException, APIRouter, Request, Depends
from fastapi.responses import HTMLResponse

from datetime import datetime, timezone
from typing import Optional
from fastapi.responses import JSONResponse

from sqlalchemy.orm import Session
from starlette.responses import HTMLResponse

<<<<<<< HEAD
from server.app.utils.load_config_data import get_rate_limit_per_client_ip
=======
from server.app.dtos.RipeMeasurementResponse import RipeResult
from server.app.dtos.NtpMeasurementResponse import MeasurementResponse
from server.app.dtos.RipeMeasurementTriggerResponse import RipeMeasurementTriggerResponse
>>>>>>> a5e6dac0
from server.app.utils.location_resolver import get_country_for_ip, get_coordinates_for_ip
from server.app.utils.ip_utils import client_ip_fetch, get_server_ip_if_possible, get_server_ip
from server.app.models.CustomError import DNSError, MeasurementQueryError
from server.app.utils.ip_utils import ip_to_str
from server.app.models.CustomError import InputError, RipeMeasurementError
from server.app.db_config import get_db

from server.app.services.api_services import fetch_ripe_data, override_desired_ip_type_if_input_is_ip
from server.app.services.api_services import perform_ripe_measurement
from server.app.rate_limiter import limiter
from server.app.dtos.MeasurementRequest import MeasurementRequest
from server.app.services.api_services import get_format, measure, fetch_historic_data_with_timestamps

router = APIRouter()


@router.get("/", response_class=HTMLResponse)
def read_root() -> str:
    """
    Root endpoint for basic service health check.

    Returns:
        dict: A simple HTML welcome message.
    """
    return """
    <html>
        <head>
            <title>NTPInfo API</title>
        </head>
        <body>
            <h1>Welcome to the NTPInfo API</h1>
            <p>This API powers the NTPInfo platform, offering real-time metrics collection related to Network Time Protocol (NTP) analysis.</p>
            <p>See the <a href='/docs'>interactive docs</a> or <a href='/redoc'>ReDoc</a> for more info.</p>
        </body>
    </html>
    """


<<<<<<< HEAD
@router.post("/measurements/")
@limiter.limit(get_rate_limit_per_client_ip())
=======
@router.post(
    "/measurements/",
    summary="Perform a live NTP measurement",
    description="""
Compute a live NTP synchronization measurement for a specified server.

- Accepts an IP or domain name.
- Returns data about the measurement
- Limited to 5 requests per second.
""",
    response_model=MeasurementResponse,
    responses={
        200: {"description": "Measurement successfully initiated"},
        400: {"description": "Invalid server address"},
        422: {"description": "Domain resolution failed"},
        500: {"description": "Internal server error"}
    }
)
@limiter.limit("5/second")
>>>>>>> a5e6dac0
async def read_data_measurement(payload: MeasurementRequest, request: Request,
                                session: Session = Depends(get_db)) -> JSONResponse:
    """
    Compute a live NTP measurement for a given server (IP or domain).

    This endpoint receives a JSON payload containing the server to be measured.
    It uses the `measure()` function to perform the NTP synchronization measurement,
    and formats the result using `get_format()`. User can choose whether they want to measure IPv4 of IPv6,
    but this will take effect only for domain names. If user inputs an IP, we will measure the type of that IP.

<<<<<<< HEAD
    This endpoint is also limited to <`see config file`> to prevent abuse and reduce server load.
=======
>>>>>>> a5e6dac0

    Args:
        payload (MeasurementRequest):
            A Pydantic model containing:
                - server (str): IP address (IPv4/IPv6) or domain name of the NTP server.
                - ipv6_measurement (bool): True if the type of IPs that we want to measure is IPv6. False otherwise.
        request (Request): The Request object that gives you the IP of the client.
        session (Session): The currently active database session.

    Returns:
        JSONResponse: A json response containing a list of formatted measurements under "measurements".

    Raises:
        HTTPException: 400 - If the `server` field is empty or no response.
        HTTPException: 422 - If the server cannot perform the desired IP type (IPv4 or IPv6) measurements,
              or if the domain name could not be resolved.
        HTTPException: 503 - If we could not get client IP address or our server's IP address.
        HTTPException: 500 - If an unexpected server error occurs.

    Notes:
        - This endpoint is also limited to 5 requests per second to prevent abuse and reduce server load.
    """
    server = payload.server
    if len(server) == 0:
        raise HTTPException(status_code=400, detail="Either 'ip' or 'dn' must be provided.")

    wanted_ip_type = 6 if payload.ipv6_measurement else 4
    # Override it if we received an IP, not a domain name:
    # In case the input is an IP and not a domain name, then "wanted_ip_type" will be ignored and the IP type of the IP will be used.
    wanted_ip_type = override_desired_ip_type_if_input_is_ip(server, wanted_ip_type)

    # get the client IP (if possible the same type as wanted_ip_type)
    client_ip: Optional[str] = client_ip_fetch(request=request, wanted_ip_type=wanted_ip_type)
    # for IPv6 measurements, we need to communicate using IPv6. (we need to have the same protocol as the target)
    this_server_ip_strict = get_server_ip(wanted_ip_type)  # strict means we want exactly this type
    if this_server_ip_strict is None:  # which means we cannot perform this type of NTP measurements from our server
        raise HTTPException(status_code=422,
                            detail=f"Our server cannot perform IPv{wanted_ip_type} measurements currently. Try the other IP type.")
    try:
        response = measure(server, wanted_ip_type, session, client_ip)
        # print(response)
        if response is not None:
            new_format = []
            for r in response:
                result, jitter, nr_jitter_measurements = r
                new_format.append(get_format(result, jitter, nr_jitter_measurements))
            return JSONResponse(
                status_code=200,
                content={
                    "measurement": new_format
                }
            )
        else:
            raise HTTPException(status_code=400, detail="Server is not reachable.")
    except HTTPException as e:
        print(e)
        raise e
    except DNSError as e:
        print(e)
        raise HTTPException(status_code=422, detail="Domain name is invalid or cannot be resolved.")
    except Exception as e:
        print(e)
        raise HTTPException(status_code=500, detail=f"Server error: {str(e)}.")


<<<<<<< HEAD
@router.get("/measurements/history/")
@limiter.limit(get_rate_limit_per_client_ip())
=======
@router.get(
    "/measurements/history/",
    summary="Retrieve historic NTP measurements",
    description="""
Fetch historic NTP measurement data for a given server over a specified time range.

- Accepts a server IP or domain name.
- Filters data between `start` and `end` timestamps (UTC).
- Rejects queries with invalid or future timestamps.
- Limited to 5 requests per second.
""",
    response_model=MeasurementResponse,
    responses={
        200: {"description": "Successful retrieval of historic measurements"},
        400: {"description": "Invalid parameters or malformed datetime values"},
        500: {"description": "Server error or database access issue"}
    }
)
@limiter.limit("5/second")
>>>>>>> a5e6dac0
async def read_historic_data_time(server: str,
                                  start: datetime, end: datetime, request: Request,
                                  session: Session = Depends(get_db)) -> JSONResponse:
    """
    Retrieve historic NTP measurements for a given server and optional time range.

    This endpoint fetches past measurement data for the specified server using the
    `fetch_historic_data_with_timestamps()` function. It can optionally filter results
    based on a time range (start and end datetime).

<<<<<<< HEAD
    This endpoint is also limited to <`see config file`> to prevent abuse and reduce server load.

=======
>>>>>>> a5e6dac0
    Args:
        server (str): IP address or domain name of the NTP server.
        start (datetime, optional): Start timestamp for data filtering.
        end (datetime, optional): End timestamp for data filtering.
        request (Request): Request object for making the limiter work.
        session (Session): The currently active database session.

    Returns:
        JSONResponse: A json response containing a list of formatted measurements under "measurements".

    Raises:
        HTTPException: 400 - If `server` parameter is empty, or the start and end dates are badly formatted (e.g., `start >= end`, `end` in future).
        HTTPException: 500 - If there's an internal server error, such as a database access issue (`MeasurementQueryError`) or any other unexpected server-side exception.

    Notes:
        - This endpoint is also limited to 5 requests per minute to prevent abuse and reduce server load.
    """
    if len(server) == 0:
        raise HTTPException(status_code=400, detail="Either 'ip' or 'domain name' must be provided")

    if start >= end:
        raise HTTPException(status_code=400, detail="'start' must be earlier than 'end'")

    if end > datetime.now(timezone.utc):
        raise HTTPException(status_code=400, detail="'end' cannot be in the future")

    try:
        result = fetch_historic_data_with_timestamps(server, start, end, session)
        formatted_results = [get_format(entry, nr_jitter_measurements=0) for entry in result]
        return JSONResponse(
            status_code=200,
            content={
                "measurements": formatted_results
            }
        )
    except MeasurementQueryError as e:
        raise HTTPException(status_code=500, detail=f"There was an error with accessing the database: {str(e)}.")
    except Exception as e:
        raise HTTPException(status_code=500, detail=f"Sever error: {str(e)}.")


<<<<<<< HEAD
@router.post("/measurements/ripe/trigger/")
@limiter.limit(get_rate_limit_per_client_ip())
=======
@router.post(
    "/measurements/ripe/trigger/",
    summary="Trigger a RIPE Atlas NTP measurement",
    description="""
Initiate a RIPE Atlas NTP measurement for the specified server.

- Accepts an IP address or domain name via the request payload.
- Returns a measurement ID and vantage point metadata.
- Limited to 5 requests per second.
""",
    response_model=RipeMeasurementTriggerResponse,
    responses={
        200: {"description": "Measurement successfully initiated"},
        400: {"description": "Invalid input parameters"},
        502: {"description": "RIPE Atlas measurement failed after initiation"},
        503: {"description": "Failed to retrieve client or server IP"},
        500: {"description": "Internal server error"}
    }
)
@limiter.limit("5/second")
>>>>>>> a5e6dac0
async def trigger_ripe_measurement(payload: MeasurementRequest, request: Request) -> JSONResponse:
    """
    Trigger a RIPE Atlas NTP measurement for a specified server.

    This endpoint initiates a RIPE Atlas measurement for the given NTP server
    (IP address or domain name) provided in the payload. Once the measurement
    is triggered, it returns a measurement ID which can later be used to fetch
    the result using the `/measurements/ripe/{measurement_id}` endpoint.

<<<<<<< HEAD
    This endpoint is also limited to <`see config file`> to prevent abuse and reduce server load.

=======
>>>>>>> a5e6dac0
    Args:
        payload (MeasurementRequest):
            A Pydantic model that includes:
                - server (str): The IP address or domain name of the target server.
                - ipv6_measurement (bool): True if the type of IPs that we want to measure is IPv6. False otherwise.
        request (Request): The FastAPI request object, used to extract the client IP address.

    Returns:
        JSONResponse: A json response containing:
            - measurement_id (str): The ID of the triggered RIPE measurement.
            - status (str): Status message ("started").
            - message (str): Instructions on how to retrieve the result.
            - ip_list (list[str]): List of ips for ntp server.

    Raises:
        HTTPException: 400 - If the `server` field is invalid.
        HTTPException: 500 - If the RIPE measurement could not be initiated.
        HTTPException: 502 - If the RIPE measurement was initiated but failed.
        HTTPException: 503 - If we could not get client IP address or our server's IP address.

    Notes:
        - This endpoint is also limited to 5 requests per minute to prevent abuse and reduce server load.
    """
    server = payload.server
    wanted_ip_type = 6 if payload.ipv6_measurement else 4
    if len(server) == 0:
        raise HTTPException(status_code=400, detail="Either 'ip' or 'dn' must be provided")

    client_ip: Optional[str] = client_ip_fetch(request=request, wanted_ip_type=wanted_ip_type)
    print("client IP is: ", client_ip)
    try:
        measurement_id = perform_ripe_measurement(server, client_ip=client_ip, wanted_ip_type=wanted_ip_type)
        this_server_ip = get_server_ip_if_possible(wanted_ip_type)  # this does not affect the measurement
        return JSONResponse(
            status_code=200,
            content={
                "measurement_id": measurement_id,
                "vantage_point_ip": ip_to_str(this_server_ip),
                "vantage_point_location": {
                    "country_code": get_country_for_ip(ip_to_str(this_server_ip)),
                    "coordinates": get_coordinates_for_ip(ip_to_str(this_server_ip))
                },
                "status": "started",
                "message": "You can fetch the result at /measurements/ripe/{measurement_id}",
            }
        )
    except InputError as e:
        print(e)
        raise HTTPException(status_code=400,
                            detail=f"Input parameter is invalid. Failed to initiate measurement: {str(e)}")
    except RipeMeasurementError as e:
        print(e)
        raise HTTPException(status_code=502, detail=f"Ripe measurement initiated, but it failed: {str(e)}")
    except Exception as e:
        print(e)
        raise HTTPException(status_code=500, detail=f"Failed to initiate measurement: {str(e)}")


<<<<<<< HEAD
@router.get("/measurements/ripe/{measurement_id}")
@limiter.limit(get_rate_limit_per_client_ip())
=======
@router.get(
    "/measurements/ripe/{measurement_id}",
    summary="Fetch RIPE Atlas measurement results",
    description="""
Retrieve the result of a previously triggered RIPE Atlas NTP measurement.

- Accepts a RIPE Atlas `measurement_id` as a path parameter.
- Returns full results if the measurement is complete.
- Returns partial results if some probes are still pending.
- Informs the client if results are not ready yet.
- Limited to 5 requests per second.
""",
    response_model=RipeResult,
    responses={
        200: {"description": "Measurement complete"},
        202: {"description": "Measurement still being processed"},
        206: {"description": "Partial results available"},
        405: {"description": "RIPE API error"},
        504: {"description": "Timeout or incomplete probe data"},
        500: {"description": "Internal server error"}
    }
)
@limiter.limit("5/second")
>>>>>>> a5e6dac0
async def get_ripe_measurement_result(measurement_id: str, request: Request) -> JSONResponse:
    """
    Retrieve the results of a previously triggered RIPE Atlas measurement.

    This endpoint checks the RIPE Atlas API for a given measurement ID. It determines
    if the measurement is complete (all probes responded, or measurement was stopped by RIPE Atlas) and returns
    the data accordingly. If the results are not yet ready, it informs the client
<<<<<<< HEAD
    that the measurement is still pending.

    This endpoint is also limited to <`see config file`> to prevent abuse and reduce server load.
=======
    that the measurement is still pending, or that partial results have been returned.
>>>>>>> a5e6dac0

    Args:
        measurement_id (str): The ID of the RIPE measurement to fetch.
        request (Request): The FastAPI Request object (used for rate limiting).

    Returns:
        JSONResponse: A JSON-formatted HTTP response containing the measurement status and results:

            - If the measurement is complete (HTTP 200):

              .. code-block:: json

                 {
                     "status": "complete",
                     "message": "Measurement has been completed.",
                     "results": "<ripe_data>"
                 }

            - If the measurement is still in progress with partial data (HTTP 206):

              .. code-block:: json

                 {
                     "status": "partial_results",
                     "message": "Measurement is still in progress. These are partial results.",
                     "results": "<ripe_data>"
                 }

            - If the measurement has not produced results yet (HTTP 202):

              .. code-block:: text

                 "Measurement is still being processed."

            - If the probe responses are incomplete and likely timed out (HTTP 504):

              .. code-block:: json

                 {
                     "status": "timeout",
                     "message": "RIPE data likely completed but incomplete probe responses."
                 }

    Raises:
        HTTPException: 405 - If the RIPE API request fails (e.g., network or service error).
        HTTPException: 500 - If an unexpected internal error occurs during processing.

    Notes:
        - A measurement is considered "complete" only when all requested probes have responded.
        - The endpoint is rate-limited to 5 requests per second to prevent abuse and manage system load.
    """
    try:
        ripe_measurement_result, status = fetch_ripe_data(measurement_id=measurement_id)
        if not ripe_measurement_result:
            return JSONResponse(status_code=202, content="Measurement is still being processed.")
        if status == "Complete":
            return JSONResponse(
                status_code=200,
                content={
                    "status": "complete",
                    "message": "Measurement has been completed.",
                    "results": ripe_measurement_result
                }
            )

        if status == "Ongoing":
            return JSONResponse(
                status_code=206,
                content={
                    "status": "partial_results",
                    "message": "Measurement is still in progress. These are partial results.",
                    "results": ripe_measurement_result
                }
            )
        return JSONResponse(
            status_code=504,
            content={
                "status": "timeout",
                "message": "RIPE data likely completed but incomplete probe responses."
            }
        )
    except RipeMeasurementError as e:
        print(e)
        raise HTTPException(status_code=405, detail=f"RIPE call failed: {str(e)}. Try again later!")
    except Exception as e:
        print(e)
        raise HTTPException(status_code=500, detail=f"Sever error: {str(e)}.")<|MERGE_RESOLUTION|>--- conflicted
+++ resolved
@@ -8,13 +8,10 @@
 from sqlalchemy.orm import Session
 from starlette.responses import HTMLResponse
 
-<<<<<<< HEAD
 from server.app.utils.load_config_data import get_rate_limit_per_client_ip
-=======
 from server.app.dtos.RipeMeasurementResponse import RipeResult
 from server.app.dtos.NtpMeasurementResponse import MeasurementResponse
 from server.app.dtos.RipeMeasurementTriggerResponse import RipeMeasurementTriggerResponse
->>>>>>> a5e6dac0
 from server.app.utils.location_resolver import get_country_for_ip, get_coordinates_for_ip
 from server.app.utils.ip_utils import client_ip_fetch, get_server_ip_if_possible, get_server_ip
 from server.app.models.CustomError import DNSError, MeasurementQueryError
@@ -53,10 +50,6 @@
     """
 
 
-<<<<<<< HEAD
-@router.post("/measurements/")
-@limiter.limit(get_rate_limit_per_client_ip())
-=======
 @router.post(
     "/measurements/",
     summary="Perform a live NTP measurement",
@@ -75,8 +68,7 @@
         500: {"description": "Internal server error"}
     }
 )
-@limiter.limit("5/second")
->>>>>>> a5e6dac0
+@limiter.limit(get_rate_limit_per_client_ip())
 async def read_data_measurement(payload: MeasurementRequest, request: Request,
                                 session: Session = Depends(get_db)) -> JSONResponse:
     """
@@ -86,11 +78,6 @@
     It uses the `measure()` function to perform the NTP synchronization measurement,
     and formats the result using `get_format()`. User can choose whether they want to measure IPv4 of IPv6,
     but this will take effect only for domain names. If user inputs an IP, we will measure the type of that IP.
-
-<<<<<<< HEAD
-    This endpoint is also limited to <`see config file`> to prevent abuse and reduce server load.
-=======
->>>>>>> a5e6dac0
 
     Args:
         payload (MeasurementRequest):
@@ -111,7 +98,7 @@
         HTTPException: 500 - If an unexpected server error occurs.
 
     Notes:
-        - This endpoint is also limited to 5 requests per second to prevent abuse and reduce server load.
+        - This endpoint is also limited to <`see config file`> to prevent abuse and reduce server load.
     """
     server = payload.server
     if len(server) == 0:
@@ -156,10 +143,6 @@
         raise HTTPException(status_code=500, detail=f"Server error: {str(e)}.")
 
 
-<<<<<<< HEAD
-@router.get("/measurements/history/")
-@limiter.limit(get_rate_limit_per_client_ip())
-=======
 @router.get(
     "/measurements/history/",
     summary="Retrieve historic NTP measurements",
@@ -178,8 +161,7 @@
         500: {"description": "Server error or database access issue"}
     }
 )
-@limiter.limit("5/second")
->>>>>>> a5e6dac0
+@limiter.limit(get_rate_limit_per_client_ip())
 async def read_historic_data_time(server: str,
                                   start: datetime, end: datetime, request: Request,
                                   session: Session = Depends(get_db)) -> JSONResponse:
@@ -190,11 +172,6 @@
     `fetch_historic_data_with_timestamps()` function. It can optionally filter results
     based on a time range (start and end datetime).
 
-<<<<<<< HEAD
-    This endpoint is also limited to <`see config file`> to prevent abuse and reduce server load.
-
-=======
->>>>>>> a5e6dac0
     Args:
         server (str): IP address or domain name of the NTP server.
         start (datetime, optional): Start timestamp for data filtering.
@@ -210,7 +187,7 @@
         HTTPException: 500 - If there's an internal server error, such as a database access issue (`MeasurementQueryError`) or any other unexpected server-side exception.
 
     Notes:
-        - This endpoint is also limited to 5 requests per minute to prevent abuse and reduce server load.
+        - This endpoint is also limited to <`see config file`> to prevent abuse and reduce server load.
     """
     if len(server) == 0:
         raise HTTPException(status_code=400, detail="Either 'ip' or 'domain name' must be provided")
@@ -236,10 +213,6 @@
         raise HTTPException(status_code=500, detail=f"Sever error: {str(e)}.")
 
 
-<<<<<<< HEAD
-@router.post("/measurements/ripe/trigger/")
-@limiter.limit(get_rate_limit_per_client_ip())
-=======
 @router.post(
     "/measurements/ripe/trigger/",
     summary="Trigger a RIPE Atlas NTP measurement",
@@ -259,8 +232,7 @@
         500: {"description": "Internal server error"}
     }
 )
-@limiter.limit("5/second")
->>>>>>> a5e6dac0
+@limiter.limit(get_rate_limit_per_client_ip())
 async def trigger_ripe_measurement(payload: MeasurementRequest, request: Request) -> JSONResponse:
     """
     Trigger a RIPE Atlas NTP measurement for a specified server.
@@ -270,11 +242,6 @@
     is triggered, it returns a measurement ID which can later be used to fetch
     the result using the `/measurements/ripe/{measurement_id}` endpoint.
 
-<<<<<<< HEAD
-    This endpoint is also limited to <`see config file`> to prevent abuse and reduce server load.
-
-=======
->>>>>>> a5e6dac0
     Args:
         payload (MeasurementRequest):
             A Pydantic model that includes:
@@ -296,7 +263,7 @@
         HTTPException: 503 - If we could not get client IP address or our server's IP address.
 
     Notes:
-        - This endpoint is also limited to 5 requests per minute to prevent abuse and reduce server load.
+        - This endpoint is also limited to <`see config file`> to prevent abuse and reduce server load.
     """
     server = payload.server
     wanted_ip_type = 6 if payload.ipv6_measurement else 4
@@ -333,10 +300,6 @@
         raise HTTPException(status_code=500, detail=f"Failed to initiate measurement: {str(e)}")
 
 
-<<<<<<< HEAD
-@router.get("/measurements/ripe/{measurement_id}")
-@limiter.limit(get_rate_limit_per_client_ip())
-=======
 @router.get(
     "/measurements/ripe/{measurement_id}",
     summary="Fetch RIPE Atlas measurement results",
@@ -359,8 +322,7 @@
         500: {"description": "Internal server error"}
     }
 )
-@limiter.limit("5/second")
->>>>>>> a5e6dac0
+@limiter.limit(get_rate_limit_per_client_ip())
 async def get_ripe_measurement_result(measurement_id: str, request: Request) -> JSONResponse:
     """
     Retrieve the results of a previously triggered RIPE Atlas measurement.
@@ -368,13 +330,7 @@
     This endpoint checks the RIPE Atlas API for a given measurement ID. It determines
     if the measurement is complete (all probes responded, or measurement was stopped by RIPE Atlas) and returns
     the data accordingly. If the results are not yet ready, it informs the client
-<<<<<<< HEAD
-    that the measurement is still pending.
-
-    This endpoint is also limited to <`see config file`> to prevent abuse and reduce server load.
-=======
     that the measurement is still pending, or that partial results have been returned.
->>>>>>> a5e6dac0
 
     Args:
         measurement_id (str): The ID of the RIPE measurement to fetch.
@@ -424,7 +380,7 @@
 
     Notes:
         - A measurement is considered "complete" only when all requested probes have responded.
-        - The endpoint is rate-limited to 5 requests per second to prevent abuse and manage system load.
+        - The endpoint is rate-limited to <`see config file`> to prevent abuse and manage system load.
     """
     try:
         ripe_measurement_result, status = fetch_ripe_data(measurement_id=measurement_id)
