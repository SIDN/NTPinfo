
<<<<<<< HEAD
from fastapi import HTTPException, APIRouter
from fastapi import Request
=======
from fastapi import HTTPException, APIRouter, Request

>>>>>>> 5310d7fe

from datetime import datetime, timezone
from typing import Any, Optional

from server.app.models.MeasurementRequest import MeasurementRequest
from server.app.services.api_services import get_format, measure, fetch_historic_data_with_timestamps

router = APIRouter()

@router.get("/")
def read_root() -> dict[str, str]:
    """
    Root endpoint for basic service health check.

    Returns:
        dict: A simple JSON message {"Hello": "World"}
    """
    return {"Hello": "World"}

@router.post("/measurements/")
async def read_data_measurement(payload: MeasurementRequest, request: Request) -> dict[str, Any]:
    """
    Compute a live NTP measurement for a given server (IP or domain).

    This endpoint receives a JSON payload containing the server to be measured.
    It uses the `measure()` function to perform the NTP synchronization measurement,
    and formats the result using `get_format()`.

    Args:
        payload (MeasurementRequest): A Pydantic model containing:
            - server (str): IP address (IPv4/IPv6) or domain name of the NTP server.
        request (Request): The Request object that gives you the IP of the client.

    Returns:
        dict: On success, returns {"measurement": <formatted_measurement_dict>}.
              On failure, returns {"Error": "Could not perform measurement, DNS or IP not reachable."}

    Raises:
        HTTPException: 400 error if the `server` field is empty.
    """
    server = payload.server
    if len(server) == 0:
        raise HTTPException(status_code=400, detail="Either 'ip' or 'dn' must be provided")

    #get the client IP from the request
    client_ip: Optional[str]
    if request.client is None:
        client_ip = None
    else:
        try:
            client_ip = request.headers.get("X-Forwarded-For", request.client.host)
        except Exception as e:
            client_ip = None

    response = measure(server, client_ip)
    if response is not None:
        result, other_server_ips = response
        return {
            "measurement": get_format(result, other_server_ips)
        }
    else:
        return {
            "Error": "Could not perform measurement, dns or ip not reachable."
        }


@router.get("/measurements/history/")
async def read_historic_data_time(server: str,
                                  start: datetime, end: datetime) -> dict[str, list[dict[str, Any]]]:
    """
    Retrieve historic NTP measurements for a given server and optional time range.

    This endpoint fetches past measurement data for the specified server using the
    `fetch_historic_data_with_timestamps()` function. It can optionally filter results
    based on a time range (start and end datetime).

    Args:
        server (str): IP address or domain name of the NTP server.
        start (datetime, optional): Start timestamp for data filtering.
        end (datetime, optional): End timestamp for data filtering.

    Returns:
        dict: A dictionary containing a list of formatted measurements under "measurements".

    Raises:
        HTTPException: 400 error if `server` parameter is empty.
    """
    if len(server) == 0:
        raise HTTPException(status_code=400, detail="Either 'ip' or 'domain name' must be provided")

    if start >= end:
        raise HTTPException(status_code=400, detail="'start' must be earlier than 'end'")

    if end > datetime.now(timezone.utc):
        raise HTTPException(status_code=400, detail="'end' cannot be in the future")

    # utc_time_from_9am = datetime(2025, 5, 7, 7, 0, tzinfo=timezone.utc)
    # current_utc_time = datetime(2025, 5, 7, 11, 15, tzinfo=timezone.utc)
    #
    # start_test = utc_time_from_9am
    # end_test = current_utc_time
    result = fetch_historic_data_with_timestamps(server, start, end)
    formatted_results = [get_format(entry) for entry in result]
    return {
        "measurements": formatted_results
    }<|MERGE_RESOLUTION|>--- conflicted
+++ resolved
@@ -1,11 +1,6 @@
 
-<<<<<<< HEAD
-from fastapi import HTTPException, APIRouter
-from fastapi import Request
-=======
 from fastapi import HTTPException, APIRouter, Request
 
->>>>>>> 5310d7fe
 
 from datetime import datetime, timezone
 from typing import Any, Optional
