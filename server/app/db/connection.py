<<<<<<< HEAD
from ipaddress import IPv4Address, IPv6Address

from server.app.models.PreciseTime import PreciseTime
from server.app.models.NtpMeasurement import NtpMeasurement


def insert_measurement(measurement: NtpMeasurement, pool):
    """
    Inserts a new NTP measurement into the database.

    This function stores both the raw timestamps (in the `times` table) and the
    processed measurement data (in the `measurements` table). It uses a connection pool
    for efficiency and wraps operations in a transaction to ensure atomicity.

    Args:
        measurement (NtpMeasurement): The measurement data to store.
        pool: A psycopg `ConnectionPool` used for managing PostgreSQL connections efficiently.
=======
from typing import Any, cast, List, Tuple

from psycopg_pool import ConnectionPool

from server.app.models.NtpMeasurement import NtpMeasurement

# inserts measurements in the database
def insert_measurement(measurement: NtpMeasurement, pool: ConnectionPool) -> None:
    """
    A method to insert a measurement into the database.

    Args:
        measurement (NtpMeasurement): The measurement to insert.
        pool (ConnectionPool): The connection to the database.
    Returns:
        None: It returns nothing.
    """

    # uses a connection pool because connecting everytime
    # to the database is inefficient and can quickly exhaust resource
    with pool.connection() as conn:
        # if anything fails inside the transaction() block, it rolls back.
        # otherwise, it commits when the block exits cleanly.
        with conn.transaction():
            with conn.cursor() as cur:
>>>>>>> 5b1232cf

    Notes:
        - Timestamps are stored with both second and fractional parts.
        - A foreign key (`time_id`) is used to link `measurements` to the `times` table.
        - Any failure within the transaction block results in automatic rollback.
    """

    with pool.connection() as conn:
        with conn.transaction():
            with conn.cursor() as cur:
                cur.execute("""
                            INSERT INTO times (client_sent, client_sent_prec,
                                               server_recv, server_recv_prec,
                                               server_sent, server_sent_prec,
                                               client_recv, client_recv_prec)
                            VALUES (%s, %s, %s, %s, %s, %s, %s, %s) RETURNING id
                            """, (
                                measurement.timestamps.client_sent_time.seconds,
                                measurement.timestamps.client_sent_time.fraction,
                                measurement.timestamps.server_recv_time.seconds,
                                measurement.timestamps.server_recv_time.fraction,
                                measurement.timestamps.server_sent_time.seconds,
                                measurement.timestamps.server_sent_time.fraction,
                                measurement.timestamps.client_recv_time.seconds,
                                measurement.timestamps.client_recv_time.fraction
                            ))

                # used because we have it as a foreign key in the measurements table
                row = cur.fetchone()
                if row is None:
                    raise ValueError("Expected a result from INSERT RETURNING id, but got None")
                time_id = row[0]
                #time_id = cur.fetchone()[0]

                cur.execute("""
<<<<<<< HEAD
                            INSERT INTO measurements(ntp_server_ip, ntp_server_name,
                                                     ntp_version, ntp_server_ref_parent,
                                                     ref_name, time_id,
                                                     time_offset, delay,
                                                     stratum, precision,
                                                     reachability,
                                                     root_delay,
                                                     ntp_last_sync_time,
                                                     root_delay_prec,
                                                     ntp_last_sync_time_prec)
                            VALUES (%s, %s, %s, %s, %s, %s, %s, %s, %s, %s, %s, %s, %s, %s, %s)
                            """, (
                                measurement.server_info.ntp_server_ip, measurement.server_info.ntp_server_name,
                                measurement.server_info.ntp_version, measurement.server_info.ntp_server_ref_parent_ip,
                                measurement.server_info.ref_name, time_id,
                                measurement.main_details.offset, measurement.main_details.delay,
                                measurement.main_details.stratum, measurement.main_details.precision,
                                measurement.main_details.reachability,
                                measurement.extra_details.root_delay.seconds,
                                measurement.extra_details.ntp_last_sync_time.seconds,
                                measurement.extra_details.root_delay.fraction,
                                measurement.extra_details.ntp_last_sync_time.fraction
                            ))


def get_all_measurements(pool):
    """
    Retrieves all measurements from the database.

    This function performs a join between the `measurements` and `times` tables,
    returning every record in the database without any filtering.

    Args:
        pool: A psycopg `ConnectionPool` used to acquire database connections.

    Returns:
        list: A list of tuples, each representing a full measurement record joined with its timestamps.
    """
    with pool.connection() as conn:
        with conn.transaction():
            with conn.cursor() as cur:
                cur.execute("""
                            SELECT *
                            FROM measurements m
                                     JOIN times t ON m.time_id = t.id
                            """)
                return cur.fetchall()


def get_measurements_timestamps_ip(pool, ip: IPv4Address | IPv6Address, start: PreciseTime, end: PreciseTime):
    """
    Fetches measurements for a specific IP address within a precise time range.

    This function queries the `measurements` table, joined with the `times` table,
    and filters the results by:
        - The NTP server IP (`ntp_server_ip`)
        - The timestamp range (`client_sent` field) between `start` and `end`

    Args:
        pool: A psycopg `ConnectionPool` used to manage PostgreSQL connections.
        ip (IPv4Address | IPv6Address): The IP address of the NTP server.
        start (PreciseTime): The start of the time range to filter on.
        end (PreciseTime): The end of the time range to filter on.

    Returns:
        list[dict]: A list of measurement records (as dictionaries), each including:
            - Measurement metadata (IP, version, stratum, etc.)
            - Timing data (client/server send/receive with fractions)
    """
    with pool.connection() as conn:
        with conn.transaction():
            with conn.cursor() as cur:
                cur.execute("""
                            SELECT m.id,
                                   m.ntp_server_ip,
                                   m.ntp_server_name,
                                   m.ntp_version,
                                   m.ntp_server_ref_parent,
                                   m.ref_name,
                                   m.time_offset,
                                   m.delay,
                                   m.stratum,
                                   m.precision,
                                   m.reachability,
                                   m.root_delay,
                                   m.root_delay_prec,
                                   m.ntp_last_sync_time,
                                   m.ntp_last_sync_time_prec,
                                   t.client_sent,
                                   t.client_sent_prec,
                                   t.server_recv,
                                   t.server_recv_prec,
                                   t.server_sent,
                                   t.server_sent_prec,
                                   t.client_recv,
                                   t.client_recv_prec
                            FROM measurements m
                                     JOIN times t ON m.time_id = t.id
                            WHERE m.ntp_server_ip = %(ip)s
                              AND (t.client_sent >= %(start_t)s AND t.client_sent <= %(end_t)s)
                            """, {
                                "ip": ip,
                                "start_t": start.seconds,
                                "start_t_precision": start.fraction,
                                "end_t": end.seconds,
                                "end_t_precision": end.fraction
                            })
                columns = [
                    "id",
                    "ntp_server_ip",
                    "ntp_server_name",
                    "ntp_version",
                    "ntp_server_ref_parent_ip",
                    "ref_name",
                    "offset",
                    "delay",
                    "stratum",
                    "precision",
                    "reachability",
                    "root_delay",
                    "root_delay_prec",
                    "ntp_last_sync_time",
                    "ntp_last_sync_time_prec",
                    "client_sent",
                    "client_sent_prec",
                    "server_recv",
                    "server_recv_prec",
                    "server_sent",
                    "server_sent_prec",
                    "client_recv",
                    "client_recv_prec"
                ]

                return [dict(zip(columns, row)) for row in cur]


def get_measurements_timestamps_dn(pool, dn: str, start: PreciseTime, end: PreciseTime):
    """
    Fetches measurements for a specific domain name within a precise time range.

    Similar to `get_measurements_timestamps_ip`, but filters by `ntp_server_name`
    instead of `ntp_server_ip`.

    Args:
        pool: A psycopg `ConnectionPool` used to manage PostgreSQL connections.
        dn (str): The domain name of the NTP server.
        start (PreciseTime): The start of the time range to filter on.
        end (PreciseTime): The end of the time range to filter on.

    Returns:
        list[dict]: A list of measurement records (as dictionaries), each including:
            - Measurement metadata (domain name, version, etc.)
            - Timing data (client/server send/receive with precision)
    """
    with pool.connection() as conn:
        with conn.transaction():
            with conn.cursor() as cur:
                cur.execute("""
                            SELECT m.id,
                                   m.ntp_server_ip,
                                   m.ntp_server_name,
                                   m.ntp_version,
                                   m.ntp_server_ref_parent,
                                   m.ref_name,
                                   m.time_offset,
                                   m.delay,
                                   m.stratum,
                                   m.precision,
                                   m.reachability,
                                   m.root_delay,
                                   m.root_delay_prec,
                                   m.ntp_last_sync_time,
                                   m.ntp_last_sync_time_prec,
                                   t.client_sent,
                                   t.client_sent_prec,
                                   t.server_recv,
                                   t.server_recv_prec,
                                   t.server_sent,
                                   t.server_sent_prec,
                                   t.client_recv,
                                   t.client_recv_prec
                            FROM measurements m
                                     JOIN times t ON m.time_id = t.id
                            WHERE m.ntp_server_name = %(dn)s
                              AND (t.client_sent >= %(start_t)s AND t.client_sent <= %(end_t)s)
                            """, {
                                "dn": dn,
                                "start_t": start.seconds,
                                # "start_t_precision": start.fraction,
                                "end_t": end.seconds,
                                # "end_t_precision": end.fraction
                            })
                columns = [
                    "id",
                    "ntp_server_ip",
                    "ntp_server_name",
                    "ntp_version",
                    "ntp_server_ref_parent_ip",
                    "ref_name",
                    "offset",
                    "delay",
                    "stratum",
                    "precision",
                    "reachability",
                    "root_delay",
                    "root_delay_prec",
                    "ntp_last_sync_time",
                    "ntp_last_sync_time_prec",
                    "client_sent",
                    "client_sent_prec",
                    "server_recv",
                    "server_recv_prec",
                    "server_sent",
                    "server_sent_prec",
                    "client_recv",
                    "client_recv_prec"
                ]

                return [dict(zip(columns, row)) for row in cur]
=======
                    INSERT INTO measurements(
                        ntp_server_ip, ntp_server_name,
                        ntp_version, ntp_server_ref_parent,
                        ref_name, time_id,
                        time_offset, delay,
                        stratum, precision,
                        reachability, 
                        root_delay,
                        ntp_last_sync_time,
                        root_delay_prec,
                        ntp_last_sync_time_prec
                    )
                        VALUES (%s, %s, %s, %s, %s, %s, %s, %s, %s, %s, %s, %s, %s, %s, %s)
                """, (
                    measurement.server_info.ntp_server_ip, measurement.server_info.ntp_server_name,
                    measurement.server_info.ntp_version, measurement.server_info.ntp_server_ref_parent_ip,
                    measurement.server_info.ref_name, time_id,
                    measurement.main_details.offset, measurement.main_details.delay,
                    measurement.main_details.stratum, measurement.main_details.precision,
                    measurement.main_details.reachability,
                    measurement.extra_details.root_delay.seconds, measurement.extra_details.ntp_last_sync_time.seconds,
                    measurement.extra_details.root_delay.fraction, measurement.extra_details.ntp_last_sync_time.fraction
                ))


# get all the measurements in the database
def get_all_measurements(pool: ConnectionPool) -> list[tuple[Any, ...]]:
    """
    A method to get all measurements from the database.

    Args:
        pool (ConnectionPool): The connection to the database.

    Returns:
        list[tuple[Any, ...]]: A list of tuples containing the measurement data.
    """
    with pool.connection() as conn:
        # if anything fails inside the transaction() block, it rolls back.
        # otherwise, it commits when the block exits cleanly.
        with conn.transaction():
            with conn.cursor() as cur:
                cur.execute("""
                    SELECT *
                    FROM measurements m JOIN times t ON m.time_id = t.id
                """)
                return cast(List[Tuple[Any, ...]], cur.fetchall())
>>>>>>> 5b1232cf
<|MERGE_RESOLUTION|>--- conflicted
+++ resolved
@@ -1,11 +1,12 @@
-<<<<<<< HEAD
 from ipaddress import IPv4Address, IPv6Address
 
 from server.app.models.PreciseTime import PreciseTime
 from server.app.models.NtpMeasurement import NtpMeasurement
-
-
-def insert_measurement(measurement: NtpMeasurement, pool):
+from psycopg_pool import ConnectionPool
+from typing import Any
+
+
+def insert_measurement(measurement: NtpMeasurement, pool: ConnectionPool) -> None:
     """
     Inserts a new NTP measurement into the database.
 
@@ -16,33 +17,6 @@
     Args:
         measurement (NtpMeasurement): The measurement data to store.
         pool: A psycopg `ConnectionPool` used for managing PostgreSQL connections efficiently.
-=======
-from typing import Any, cast, List, Tuple
-
-from psycopg_pool import ConnectionPool
-
-from server.app.models.NtpMeasurement import NtpMeasurement
-
-# inserts measurements in the database
-def insert_measurement(measurement: NtpMeasurement, pool: ConnectionPool) -> None:
-    """
-    A method to insert a measurement into the database.
-
-    Args:
-        measurement (NtpMeasurement): The measurement to insert.
-        pool (ConnectionPool): The connection to the database.
-    Returns:
-        None: It returns nothing.
-    """
-
-    # uses a connection pool because connecting everytime
-    # to the database is inefficient and can quickly exhaust resource
-    with pool.connection() as conn:
-        # if anything fails inside the transaction() block, it rolls back.
-        # otherwise, it commits when the block exits cleanly.
-        with conn.transaction():
-            with conn.cursor() as cur:
->>>>>>> 5b1232cf
 
     Notes:
         - Timestamps are stored with both second and fractional parts.
@@ -75,36 +49,34 @@
                 if row is None:
                     raise ValueError("Expected a result from INSERT RETURNING id, but got None")
                 time_id = row[0]
-                #time_id = cur.fetchone()[0]
-
-                cur.execute("""
-<<<<<<< HEAD
-                            INSERT INTO measurements(ntp_server_ip, ntp_server_name,
-                                                     ntp_version, ntp_server_ref_parent,
-                                                     ref_name, time_id,
-                                                     time_offset, delay,
-                                                     stratum, precision,
-                                                     reachability,
-                                                     root_delay,
-                                                     ntp_last_sync_time,
-                                                     root_delay_prec,
-                                                     ntp_last_sync_time_prec)
-                            VALUES (%s, %s, %s, %s, %s, %s, %s, %s, %s, %s, %s, %s, %s, %s, %s)
-                            """, (
-                                measurement.server_info.ntp_server_ip, measurement.server_info.ntp_server_name,
-                                measurement.server_info.ntp_version, measurement.server_info.ntp_server_ref_parent_ip,
-                                measurement.server_info.ref_name, time_id,
-                                measurement.main_details.offset, measurement.main_details.delay,
-                                measurement.main_details.stratum, measurement.main_details.precision,
-                                measurement.main_details.reachability,
-                                measurement.extra_details.root_delay.seconds,
-                                measurement.extra_details.ntp_last_sync_time.seconds,
-                                measurement.extra_details.root_delay.fraction,
-                                measurement.extra_details.ntp_last_sync_time.fraction
-                            ))
-
-
-def get_all_measurements(pool):
+
+            cur.execute("""
+                        INSERT INTO measurements(ntp_server_ip, ntp_server_name,
+                                                 ntp_version, ntp_server_ref_parent,
+                                                 ref_name, time_id,
+                                                 time_offset, delay,
+                                                 stratum, precision,
+                                                 reachability,
+                                                 root_delay,
+                                                 ntp_last_sync_time,
+                                                 root_delay_prec,
+                                                 ntp_last_sync_time_prec)
+                        VALUES (%s, %s, %s, %s, %s, %s, %s, %s, %s, %s, %s, %s, %s, %s, %s)
+                        """, (
+                            measurement.server_info.ntp_server_ip, measurement.server_info.ntp_server_name,
+                            measurement.server_info.ntp_version, measurement.server_info.ntp_server_ref_parent_ip,
+                            measurement.server_info.ref_name, time_id,
+                            measurement.main_details.offset, measurement.main_details.delay,
+                            measurement.main_details.stratum, measurement.main_details.precision,
+                            measurement.main_details.reachability,
+                            measurement.extra_details.root_delay.seconds,
+                            measurement.extra_details.ntp_last_sync_time.seconds,
+                            measurement.extra_details.root_delay.fraction,
+                            measurement.extra_details.ntp_last_sync_time.fraction
+                        ))
+
+
+def get_all_measurements(pool: ConnectionPool) -> list[tuple]:
     """
     Retrieves all measurements from the database.
 
@@ -128,7 +100,9 @@
                 return cur.fetchall()
 
 
-def get_measurements_timestamps_ip(pool, ip: IPv4Address | IPv6Address, start: PreciseTime, end: PreciseTime):
+def get_measurements_timestamps_ip(pool: ConnectionPool, ip: IPv4Address | IPv6Address | None, start: PreciseTime,
+                                   end: PreciseTime) -> list[
+    dict[str, Any]]:
     """
     Fetches measurements for a specific IP address within a precise time range.
 
@@ -215,7 +189,8 @@
                 return [dict(zip(columns, row)) for row in cur]
 
 
-def get_measurements_timestamps_dn(pool, dn: str, start: PreciseTime, end: PreciseTime):
+def get_measurements_timestamps_dn(pool: ConnectionPool, dn: str, start: PreciseTime, end: PreciseTime) -> list[
+    dict[str, Any]]:
     """
     Fetches measurements for a specific domain name within a precise time range.
 
@@ -297,52 +272,4 @@
                     "client_recv_prec"
                 ]
 
-                return [dict(zip(columns, row)) for row in cur]
-=======
-                    INSERT INTO measurements(
-                        ntp_server_ip, ntp_server_name,
-                        ntp_version, ntp_server_ref_parent,
-                        ref_name, time_id,
-                        time_offset, delay,
-                        stratum, precision,
-                        reachability, 
-                        root_delay,
-                        ntp_last_sync_time,
-                        root_delay_prec,
-                        ntp_last_sync_time_prec
-                    )
-                        VALUES (%s, %s, %s, %s, %s, %s, %s, %s, %s, %s, %s, %s, %s, %s, %s)
-                """, (
-                    measurement.server_info.ntp_server_ip, measurement.server_info.ntp_server_name,
-                    measurement.server_info.ntp_version, measurement.server_info.ntp_server_ref_parent_ip,
-                    measurement.server_info.ref_name, time_id,
-                    measurement.main_details.offset, measurement.main_details.delay,
-                    measurement.main_details.stratum, measurement.main_details.precision,
-                    measurement.main_details.reachability,
-                    measurement.extra_details.root_delay.seconds, measurement.extra_details.ntp_last_sync_time.seconds,
-                    measurement.extra_details.root_delay.fraction, measurement.extra_details.ntp_last_sync_time.fraction
-                ))
-
-
-# get all the measurements in the database
-def get_all_measurements(pool: ConnectionPool) -> list[tuple[Any, ...]]:
-    """
-    A method to get all measurements from the database.
-
-    Args:
-        pool (ConnectionPool): The connection to the database.
-
-    Returns:
-        list[tuple[Any, ...]]: A list of tuples containing the measurement data.
-    """
-    with pool.connection() as conn:
-        # if anything fails inside the transaction() block, it rolls back.
-        # otherwise, it commits when the block exits cleanly.
-        with conn.transaction():
-            with conn.cursor() as cur:
-                cur.execute("""
-                    SELECT *
-                    FROM measurements m JOIN times t ON m.time_id = t.id
-                """)
-                return cast(List[Tuple[Any, ...]], cur.fetchall())
->>>>>>> 5b1232cf
+                return [dict(zip(columns, row)) for row in cur]