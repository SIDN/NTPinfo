--- conflicted
+++ resolved
@@ -4,10 +4,6 @@
 from server.app.models.NtpMainDetails import NtpMainDetails
 from server.app.models.NtpTimestamps import NtpTimestamps
 
-<<<<<<< HEAD
-
-=======
->>>>>>> 5b1232cf
 @dataclass
 class NtpMeasurement:
     """
