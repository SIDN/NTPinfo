from dataclasses import dataclass
from ipaddress import IPv4Address, IPv6Address
from typing import Tuple


@dataclass
class ServerLocation:
    """
    Represents the geographical location of a RIPE Atlas probe.

    Attributes:
        country_code (str): Two-letter ISO 3166-1 alpha-2 country code (e.g., 'US', 'DE') indicating
            the country where the probe is located
        coordinates (Tuple[float, float]): The latitude and longitude of the probe's physical location
    """
    country_code: str | None
    coordinates: Tuple[float, float] | None

    def __post_init__(self):
        if not isinstance(self.country_code, str):
            raise TypeError(f"country_code must be str, got {type(self.country_code).__name__}")
        if not isinstance(self.coordinates[0], (float, int)):
            raise TypeError(f"coordinates must be float or int, got {type(self.coordinates[0]).__name__}")
        if not isinstance(self.coordinates[1], (float, int)):
            raise TypeError(f"coordinates must be float or int, got {type(self.coordinates[1]).__name__}")


@dataclass
class ProbeData:
    """
    Contains identifying and location information about a RIPE Atlas probe.

    Attributes:
        probe_id (str): The unique identifier of the probe
        probe_addr (Tuple[IPv4Address | None, IPv6Address | None]): The IPv4 and IPv6 addresses of the probe
        probe_location (ProbeLocation | None): Geographic location of the probe
    """
    probe_id: str
    probe_addr: Tuple[IPv4Address | None, IPv6Address | None]
<<<<<<< HEAD
    probe_location: ProbeLocation | None

    def __post_init__(self) -> None:
        if not isinstance(self.probe_id, str):
            raise TypeError(f"probe_id must be str, got {type(self.probe_id).__name__}")
        if not isinstance(self.probe_addr[0], (IPv4Address, None)):
            raise TypeError(f"probe_addr must be IPv4 or None, got {type(self.probe_addr[1]).__name__}")
        if not isinstance(self.probe_addr[1], (IPv6Address, None)):
            raise TypeError(f"probe_addr must be IPv4 or None, got {type(self.probe_addr[1]).__name__}")
        if not isinstance(self.probe_location, (ProbeLocation, None)):
            raise TypeError(f"probe_location must be ProbeLocation, got {type(self.probe_location).__name__}")
=======
    probe_location: ServerLocation | None
>>>>>>> c6fe94c2
<|MERGE_RESOLUTION|>--- conflicted
+++ resolved
@@ -37,8 +37,7 @@
     """
     probe_id: str
     probe_addr: Tuple[IPv4Address | None, IPv6Address | None]
-<<<<<<< HEAD
-    probe_location: ProbeLocation | None
+    probe_location: ServerLocation | None
 
     def __post_init__(self) -> None:
         if not isinstance(self.probe_id, str):
@@ -47,8 +46,5 @@
             raise TypeError(f"probe_addr must be IPv4 or None, got {type(self.probe_addr[1]).__name__}")
         if not isinstance(self.probe_addr[1], (IPv6Address, None)):
             raise TypeError(f"probe_addr must be IPv4 or None, got {type(self.probe_addr[1]).__name__}")
-        if not isinstance(self.probe_location, (ProbeLocation, None)):
+        if not isinstance(self.probe_location, (ServerLocation, None)):
             raise TypeError(f"probe_location must be ProbeLocation, got {type(self.probe_location).__name__}")
-=======
-    probe_location: ServerLocation | None
->>>>>>> c6fe94c2
