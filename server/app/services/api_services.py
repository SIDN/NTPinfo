from typing import Any, Optional
from sqlalchemy.orm import Session
from server.app.utils.ip_utils import ip_to_str
from server.app.utils.validate import ensure_utc, is_ip_address, parse_ip
from server.app.services.NtpCalculator import NtpCalculator

from ipaddress import IPv4Address, IPv6Address, ip_address
from typing import Any, Optional, Coroutine

from server.app.utils.ripe_fetch_data import check_all_measurements_scheduled
from server.app.utils.perform_measurements import perform_ripe_measurement_domain_name
from server.app.utils.validate import ensure_utc, is_ip_address, parse_ip
from server.app.services.NtpCalculator import NtpCalculator
from server.app.utils.perform_measurements import perform_ntp_measurement_ip, perform_ntp_measurement_domain_name, \
    perform_ripe_measurement_ip
from server.app.utils.perform_measurements import human_date_to_ntp_precise_time, ntp_precise_time_to_human_date, \
    calculate_jitter_from_measurements
from datetime import datetime
from server.app.dtos.ProbeData import ProbeLocation
from server.app.dtos.RipeMeasurement import RipeMeasurement
from server.app.utils.ripe_fetch_data import parse_data_from_ripe_measurement, get_data_from_ripe_measurement
from server.app.db.connection import insert_measurement
from server.app.db.connection import get_measurements_timestamps_ip, get_measurements_timestamps_dn

from server.app.dtos.NtpMainDetails import NtpMainDetails
from server.app.dtos.NtpMeasurement import NtpMeasurement
from server.app.dtos.NtpServerInfo import NtpServerInfo
from server.app.dtos.NtpTimestamps import NtpTimestamps
from server.app.dtos.PreciseTime import PreciseTime
from server.app.dtos.NtpExtraDetails import NtpExtraDetails

def get_format(measurement: NtpMeasurement, jitter: float | None = None) -> dict[str, Any]:
    """
    Format an NTP measurement object into a dictionary suitable for JSON serialization.

    Args:
        measurement (NtpMeasurement): An object representing the NTP measurement result.
        jitter (float|None): Optional jitter value if multiple measurements are performed.

    Returns:
        dict: A dictionary containing key measurement details like this:
            - Server info (ntp version, IP, name, reference IP, reference)
            - Timestamps (client sent time, server receive time, server sent time, client receive time)
            - Measurement metrics (offset, delay, stratum, precision, reachability)
            - Extra details (root delay, last sync time, leap indicator)
    """
    return {
        # "vantage": ip_to_str(measurement.vantage_point_ip),
        "ntp_version": measurement.server_info.ntp_version,
        "ntp_server_ip": ip_to_str(measurement.server_info.ntp_server_ip),
        "ntp_server_name": measurement.server_info.ntp_server_name,
        "ntp_server_ref_parent_ip": ip_to_str(measurement.server_info.ntp_server_ref_parent_ip),
        "ref_name": measurement.server_info.ref_name,

        "client_sent_time": measurement.timestamps.server_sent_time,
        "server_recv_time": measurement.timestamps.server_recv_time,
        "server_sent_time": measurement.timestamps.server_sent_time,
        "client_recv_time": measurement.timestamps.client_recv_time,

        "offset": measurement.main_details.offset,
        "rtt": measurement.main_details.delay,
        "stratum": measurement.main_details.stratum,
        "precision": measurement.main_details.precision,
        "reachability": measurement.main_details.reachability,

        "root_delay": NtpCalculator.calculate_float_time(measurement.extra_details.root_delay),
        "ntp_last_sync_time": measurement.extra_details.ntp_last_sync_time,
        # if it has value = 3 => invalid
        "leap": measurement.extra_details.leap,
        # if the server has multiple IPs addresses we should show them to the client
        "other_server_ips": measurement.server_info.other_server_ips,
        "jitter": jitter
    }

def get_ripe_format(measurement: RipeMeasurement) -> dict[str, Any]:
    """
        Converts a RipeMeasurement object into a standardized dictionary format.

        This function extracts relevant information from the provided RipeMeasurement
        instance—including NTP server info, probe data, timing details, and measurement
        results—and formats it as a plain dictionary.

        Args:
            measurement (RipeMeasurement): The parsed measurement object containing NTP and probe data

        Returns:
            dict[str, Any]:
                A dictionary containing structured measurement data. Keys include:
                - NTP Server info (ntp version, ripe measurement id, IP, name, ref id)
                - Probe data (probe address, probe id in RIPE Atlas, probe location, time to result)
                - Measurement metrics (stratum, poll, precision, root delay, root dispersion, reachability)
                - NTP measurement data (rtt, offset, timestamps)
    """
    probe_location: Optional[ProbeLocation] = measurement.probe_data.probe_location
    return {
        "ntp_version": measurement.ntp_measurement.server_info.ntp_version,
        "ripe_measurement_id": measurement.measurement_id,
        "ntp_server_ip": ip_to_str(measurement.ntp_measurement.server_info.ntp_server_ip),
        "ntp_server_name": measurement.ntp_measurement.server_info.ntp_server_name,
        "probe_addr": {
            "ipv4": ip_to_str(measurement.probe_data.probe_addr[0]),
            "ipv6": ip_to_str(measurement.probe_data.probe_addr[1])
        },
        "probe_id": measurement.probe_data.probe_id,
        "probe_location": {
            "country_code": probe_location.country_code if probe_location else "UNKNOWN",
            "coordinates": probe_location.coordinates if probe_location else (0.0, 0.0)
        },
        "time_to_result": measurement.time_to_result,
        "stratum": measurement.ntp_measurement.main_details.stratum,
        "poll": measurement.poll,
        "precision": measurement.ntp_measurement.main_details.precision,
        "root_delay": measurement.ntp_measurement.extra_details.root_delay,
        "root_dispersion": measurement.root_dispersion,
        "ref_id": measurement.ref_id,
        "probe_count_per_type": {
            'asn': 9,
            'prefix': 1,
            'country': 26,
            'area': 4,
            'random': 0
        },
        "result": [
            {
                "client_sent_time": measurement.ntp_measurement.timestamps.client_sent_time,
                "server_recv_time": measurement.ntp_measurement.timestamps.server_recv_time,
                "server_sent_time": measurement.ntp_measurement.timestamps.server_sent_time,
                "client_recv_time": measurement.ntp_measurement.timestamps.client_recv_time,
                "rtt": measurement.ntp_measurement.main_details.delay,
                "offset": measurement.ntp_measurement.main_details.offset
            }
        ]
    }

def measure(server: str, session: Session, client_ip: Optional[str] = None, jitter_flag: bool = False,
            measurement_no: int = 0) -> tuple[NtpMeasurement, float | None] | None:
    """
    Performs an NTP measurement for a given server (IP or domain name) and stores the result in the database.

    This function determines whether the input is an IP address or a domain name,
    then performs an NTP measurement using the appropriate method. The result is inserted
    into the database and returned.

    Args:
        server (str): A string representing either an IPv4/IPv6 address or a domain name.
        session (Session): The currently active database session.
        client_ip (Optional[str]): The client IP or None if it was not provided.
        jitter_flag (bool): Boolean representing whether the client wants to perform multiple measurements to get the jitter.
        measurement_no (int): How many extra measurements to perform if the jitter_flag is True.

    Returns:
        tuple[NtpMeasurement, float | None] | None:
            - A pair with a populated `NtpMeasurement` object if the measurement is successful, and the jitter if the jitter_flag is True.
            - `None` if an exception occurs during the measurement process.

    Notes:
        - If the server string is empty or improperly formatted, this may raise exceptions internally,
          which are caught and logged to stdout.
        - This function modifies persistent state by inserting a measurement into the database.
    """
    try:
        if is_ip_address(server) is not None:
            m = perform_ntp_measurement_ip(server)
            if m is not None:
                insert_measurement(m, session)
                jitter = calculate_jitter_from_measurements(m, measurement_no) if jitter_flag else None
                return m, jitter
            # the measurement failed
            print("The ntp server " + server + " is not responding.")
            return None
        else:
            ans = perform_ntp_measurement_domain_name(server, client_ip)
            if ans is not None:
                m = ans
                insert_measurement(m, session)

                jitter = calculate_jitter_from_measurements(m, measurement_no) if jitter_flag else None
                return m, jitter
            print("The ntp server " + server + " is not responding.")
            return None
    except Exception as e:
        print("Performing measurement error message:", e)
        return None


def fetch_historic_data_with_timestamps(server: str, start: datetime, end: datetime, session: Session) -> list[NtpMeasurement]:
    """
    Fetches and reconstructs NTP measurements from the database within a specific time range.

    Converts the provided human-readable datetime range into NTP-compatible timestamps,
    queries the database based on whether the server is an IP address or domain name,
    and reconstructs each result as an `NtpMeasurement` object.

    Args:
        server (str): An IPv4/IPv6 address or domain name string for which measurements should be fetched.
        start (datetime): The start of the time range (in local or UTC timezone).
        end (datetime): The end of the time range (in local or UTC timezone).
        session (Session): The currently active database session.

    Returns:
        list[NtpMeasurement]: A list of `NtpMeasurement` objects representing the historical data
        for the given server within the time window.

    Notes:
        - The input datetimes are converted to UTC before processing.
        - IP addresses are validated using the `is_ip_address()` utility function.
        - Data is fetched using `get_measurements_timestamps_ip` or `get_measurements_timestamps_dn`
          depending on the server type.
        - The `PreciseTime` wrapper is used to reconstruct accurate timestamps from database fields.
    """
    start_pt = human_date_to_ntp_precise_time(ensure_utc(start))
    end_pt = human_date_to_ntp_precise_time(ensure_utc(end))
    print(start_pt)
    print(end_pt)
    # start_pt = PreciseTime(450, 20)
    # end_pt = PreciseTime(1200, 100)
    # raw_data = get_measurements_timestamps_ip(pool, ip, start_pt, end_pt)
    raw_data = None
    if is_ip_address(server) is not None:
        raw_data = get_measurements_timestamps_ip(session, parse_ip(server), start_pt, end_pt)
    else:
        raw_data = get_measurements_timestamps_dn(session, server, start_pt, end_pt)

    measurements = []
    for entry in raw_data:
        vantage_point_ip = entry['vantage_point_ip']
        server_info = NtpServerInfo(entry['ntp_version'], entry['ntp_server_ip'], entry['ntp_server_name'],
                                    entry['ntp_server_ref_parent_ip'], entry['ref_name'], None)
        extra_details = NtpExtraDetails(PreciseTime(entry['root_delay'], entry['root_delay_prec']),
                                        PreciseTime(entry['ntp_last_sync_time'], entry['ntp_last_sync_time_prec']),
                                        0)
        main_details = NtpMainDetails(entry['offset'], entry['RTT'], entry['stratum'],
                                      entry['precision'], entry['reachability'])
        time_stamps = NtpTimestamps(PreciseTime(entry['client_sent'], entry['client_sent_prec']),
                                    PreciseTime(entry['server_recv'], entry['server_recv_prec']),
                                    PreciseTime(entry['server_sent'], entry['server_sent_prec']),
                                    PreciseTime(entry['client_recv'], entry['client_recv_prec']),
                                    )
        measurement = NtpMeasurement(vantage_point_ip, server_info, time_stamps, main_details, extra_details)
        measurements.append(measurement)
    return measurements

<<<<<<< HEAD

def fetch_ripe_data(measurement_id: str) -> list[dict] | None:
=======
def fetch_ripe_data(measurement_id: str) -> list[dict]:
>>>>>>> e23fb750
    """
    Fetches and formats NTP measurement data from RIPE Atlas.

    This function retrieves raw measurement data from the RIPE Atlas API using the given
    measurement ID, parses it into internal data structures, and formats it into a
    standardized dictionary format.

    Args:
        measurement_id (str): The unique ID of the RIPE Atlas measurement to fetch

    Returns:
        list[dict]: A list of dictionaries, each representing a formatted NTP measurement
    """
    measurements = parse_data_from_ripe_measurement(get_data_from_ripe_measurement(measurement_id))
    measurements_formated = []
    for m in measurements:
        measurements_formated.append(get_ripe_format(m))

    return measurements_formated


# print(fetch_ripe_data("106549701"))


def perform_ripe_measurement(server: str, client_ip: Optional[str] = None) -> tuple[str, list]:
    """
    Initiate a RIPE Atlas measurement for a given server (IP or domain name).

    This function determines whether the provided server is an IP address or a domain name,
    and triggers the appropriate RIPE measurement. If the server is an IP address,
    a simple measurement is initiated. If it is a domain name, a list of ips near to the client is also returned.

    Args:
        server (str): The IP address or domain name of the target NTP server
        client_ip (Optional[str]): The IP address of the client requesting the measurement (only for domain names)

    Returns:
        tuple[str, list]: A tuple containing:
            - The RIPE measurement ID (as a string)
            - A list of IP addresses (empty if an IP address was provided)

    Raises:
        ValueError: If the server string is invalid or resolution fails in domain name mode
    """
    try:
        ip_address(server)
        measurement_id = perform_ripe_measurement_ip(server)
        return str(measurement_id), []
    except ValueError:
        measurement_id, ip_list = perform_ripe_measurement_domain_name(server, client_ip)
        return str(measurement_id), ip_list


def check_ripe_measurement_complete(measurement_id: str) -> bool:
    """
    Check if a RIPE Atlas measurement has been fully scheduled.

    This function delegates to `check_all_measurements_scheduled()` to verify that
    all requested probes have been scheduled for the given RIPE measurement ID.

    Args:
        measurement_id (str): The ID of the RIPE measurement to check

    Returns:
        bool: True if all requested probes are scheduled, False otherwise

    Raises:
        ValueError: If the RIPE API returns an error or unexpected data
    """
    return check_all_measurements_scheduled(measurement_id=measurement_id)<|MERGE_RESOLUTION|>--- conflicted
+++ resolved
@@ -240,12 +240,8 @@
         measurements.append(measurement)
     return measurements
 
-<<<<<<< HEAD
 
 def fetch_ripe_data(measurement_id: str) -> list[dict] | None:
-=======
-def fetch_ripe_data(measurement_id: str) -> list[dict]:
->>>>>>> e23fb750
     """
     Fetches and formats NTP measurement data from RIPE Atlas.
 
@@ -263,7 +259,6 @@
     measurements_formated = []
     for m in measurements:
         measurements_formated.append(get_ripe_format(m))
-
     return measurements_formated
 
 
