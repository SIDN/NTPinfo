from typing import Any, Optional
from sqlalchemy.orm import Session

from server.app.utils.calculations import calculate_jitter_from_measurements
from server.app.utils.ip_utils import ip_to_str

from ipaddress import IPv4Address, IPv6Address, ip_address
from typing import Any, Optional, Coroutine

from server.app.utils.ripe_fetch_data import check_all_measurements_scheduled
from server.app.utils.perform_measurements import perform_ripe_measurement_domain_name
from server.app.utils.validate import ensure_utc, is_ip_address, parse_ip
from server.app.services.NtpCalculator import NtpCalculator
from server.app.utils.perform_measurements import perform_ntp_measurement_ip, perform_ntp_measurement_domain_name, \
    perform_ripe_measurement_ip
<<<<<<< HEAD
from server.app.utils.perform_measurements import human_date_to_ntp_precise_time, \
    calculate_jitter_from_measurements
=======
from server.app.utils.perform_measurements import human_date_to_ntp_precise_time, ntp_precise_time_to_human_date
>>>>>>> da549955
from datetime import datetime
from server.app.dtos.ProbeData import ProbeLocation
from server.app.dtos.RipeMeasurement import RipeMeasurement
from server.app.utils.ripe_fetch_data import parse_data_from_ripe_measurement, get_data_from_ripe_measurement
from server.app.db.connection import insert_measurement
from server.app.db.connection import get_measurements_timestamps_ip, get_measurements_timestamps_dn

from server.app.dtos.NtpMeasurement import NtpMeasurement


def get_format(measurement: NtpMeasurement, jitter: float | None = None, nr_jitter_measurements: int | None = None) -> \
        dict[str, Any]:
    """
    Format an NTP measurement object into a dictionary suitable for JSON serialization.

    Args:
        measurement (NtpMeasurement): An object representing the NTP measurement result
        jitter (float|None): Optional jitter value if multiple measurements are performed
        nr_jitter_measurements (int|None): Optional number of measurements used in the jitter calculation

    Returns:
        dict: A dictionary containing key measurement details like this:
            - Server info (ntp version, IP, name, reference IP, reference)
            - Timestamps (client sent time, server receive time, server sent time, client receive time)
            - Measurement metrics (offset, delay, stratum, precision, reachability)
            - Extra details (root delay, last sync time, leap indicator)
    """
    return {
        # "vantage": ip_to_str(measurement.vantage_point_ip),
        "ntp_version": measurement.server_info.ntp_version,
        "ntp_server_ip": ip_to_str(measurement.server_info.ntp_server_ip),
        "ntp_server_name": measurement.server_info.ntp_server_name,
        "ntp_server_ref_parent_ip": ip_to_str(measurement.server_info.ntp_server_ref_parent_ip),
        "ref_name": measurement.server_info.ref_name,

        "client_sent_time": measurement.timestamps.server_sent_time,
        "server_recv_time": measurement.timestamps.server_recv_time,
        "server_sent_time": measurement.timestamps.server_sent_time,
        "client_recv_time": measurement.timestamps.client_recv_time,

        "offset": measurement.main_details.offset,
        "rtt": measurement.main_details.delay,
        "stratum": measurement.main_details.stratum,
        "precision": measurement.main_details.precision,
        "reachability": measurement.main_details.reachability,

        "root_delay": NtpCalculator.calculate_float_time(measurement.extra_details.root_delay),
        "ntp_last_sync_time": measurement.extra_details.ntp_last_sync_time,
        # if it has value = 3 => invalid
        "leap": measurement.extra_details.leap,
        # if the server has multiple IPs addresses we should show them to the client
        "other_server_ips": measurement.server_info.other_server_ips,
        "jitter": jitter,
        "nr_measurements_jitter": nr_jitter_measurements
    }


def get_ripe_format(measurement: RipeMeasurement) -> dict[str, Any]:
    """
        Converts a RipeMeasurement object into a standardized dictionary format.

        This function extracts relevant information from the provided RipeMeasurement
        instance—including NTP server info, probe data, timing details, and measurement
        results—and formats it as a plain dictionary.

        Args:
            measurement (RipeMeasurement): The parsed measurement object containing NTP and probe data

        Returns:
            dict[str, Any]:
                A dictionary containing structured measurement data. Keys include:
                - NTP Server info (ntp version, ripe measurement id, IP, name, ref id)
                - Probe data (probe address, probe id in RIPE Atlas, probe location, time to result)
                - Measurement metrics (stratum, poll, precision, root delay, root dispersion, reachability)
                - NTP measurement data (rtt, offset, timestamps)
    """
    probe_location: Optional[ProbeLocation] = measurement.probe_data.probe_location
    return {
        "ntp_version": measurement.ntp_measurement.server_info.ntp_version,
        "ripe_measurement_id": measurement.measurement_id,
        "ntp_server_ip": ip_to_str(measurement.ntp_measurement.server_info.ntp_server_ip),
        "ntp_server_name": measurement.ntp_measurement.server_info.ntp_server_name,
        "probe_addr": {
            "ipv4": ip_to_str(measurement.probe_data.probe_addr[0]),
            "ipv6": ip_to_str(measurement.probe_data.probe_addr[1])
        },
        "probe_id": measurement.probe_data.probe_id,
        "probe_location": {
            "country_code": probe_location.country_code if probe_location else "UNKNOWN",
            "coordinates": probe_location.coordinates if probe_location else (0.0, 0.0)
        },
        "time_to_result": measurement.time_to_result,
        "stratum": measurement.ntp_measurement.main_details.stratum,
        "poll": measurement.poll,
        "precision": measurement.ntp_measurement.main_details.precision,
        "root_delay": measurement.ntp_measurement.extra_details.root_delay,
        "root_dispersion": measurement.root_dispersion,
        "ref_id": measurement.ref_id,
        "probe_count_per_type": {
            'asn': 9,
            'prefix': 1,
            'country': 26,
            'area': 4,
            'random': 0
        },
        "result": [
            {
                "client_sent_time": measurement.ntp_measurement.timestamps.client_sent_time,
                "server_recv_time": measurement.ntp_measurement.timestamps.server_recv_time,
                "server_sent_time": measurement.ntp_measurement.timestamps.server_sent_time,
                "client_recv_time": measurement.ntp_measurement.timestamps.client_recv_time,
                "rtt": measurement.ntp_measurement.main_details.delay,
                "offset": measurement.ntp_measurement.main_details.offset
            }
        ]
    }


def measure(server: str, session: Session, client_ip: Optional[str] = None,
            measurement_no: int = 7) -> tuple[NtpMeasurement, float | None, int | None] | None:
    """
    Performs an NTP measurement for a given server (IP or domain name) and stores the result in the database.

    This function determines whether the input is an IP address or a domain name,
    then performs an NTP measurement using the appropriate method. The result is inserted
    into the database and returned.

    Args:
        server (str): A string representing either an IPv4/IPv6 address or a domain name.
        session (Session): The currently active database session.
        client_ip (Optional[str]): The client IP or None if it was not provided.
        measurement_no (int): How many extra measurements to perform if the jitter_flag is True.

    Returns:
        tuple[NtpMeasurement, float | None] | None:
            - A pair with a populated `NtpMeasurement` object if the measurement is successful, and the jitter if the jitter_flag is True.
            - `None` if an exception occurs during the measurement process.

    Notes:
        - If the server string is empty or improperly formatted, this may raise exceptions internally,
          which are caught and logged to stdout.
        - This function modifies persistent state by inserting a measurement into the database.
    """
    try:
        if is_ip_address(server) is not None:
            m = perform_ntp_measurement_ip(server)
            if m is not None:
                jitter = None
                nr_jitter_measurements = 0
                insert_measurement(m, session)
                result = calculate_jitter_from_measurements(session, m, measurement_no)
                if result is not None:
                    jitter, nr_jitter_measurements = result
                return m, jitter, nr_jitter_measurements
            # the measurement failed
            print("The ntp server " + server + " is not responding.")
            return None
        else:
            ans = perform_ntp_measurement_domain_name(server, client_ip)
            if ans is not None:
                m = ans

                jitter = None
                nr_jitter_measurements = 0
                insert_measurement(m, session)
                result = calculate_jitter_from_measurements(session, m, measurement_no)
                if result is not None:
                    jitter, nr_jitter_measurements = result
                return m, jitter, nr_jitter_measurements
            print("The ntp server " + server + " is not responding.")
            return None
    except Exception as e:
        print("Performing measurement error message:", e)
        return None


def fetch_historic_data_with_timestamps(server: str, start: datetime, end: datetime, session: Session) -> list[
    NtpMeasurement]:
    """
    Fetches and reconstructs NTP measurements from the database within a specific time range.

    Converts the provided human-readable datetime range into NTP-compatible timestamps,
    queries the database based on whether the server is an IP address or domain name,
    and reconstructs each result as an `NtpMeasurement` object.

    Args:
        server (str): An IPv4/IPv6 address or domain name string for which measurements should be fetched.
        start (datetime): The start of the time range (in local or UTC timezone).
        end (datetime): The end of the time range (in local or UTC timezone).
        session (Session): The currently active database session.

    Returns:
        list[NtpMeasurement]: A list of `NtpMeasurement` objects representing the historical data
        for the given server within the time window.

    Notes:
        - The input datetimes are converted to UTC before processing.
        - IP addresses are validated using the `is_ip_address()` utility function.
        - Data is fetched using `get_measurements_timestamps_ip` or `get_measurements_timestamps_dn`
          depending on the server type.
        - The `PreciseTime` wrapper is used to reconstruct accurate timestamps from database fields.
    """
    start_pt = human_date_to_ntp_precise_time(ensure_utc(start))
    end_pt = human_date_to_ntp_precise_time(ensure_utc(end))
    # print(start_pt)
    # print(end_pt)
    # start_pt = PreciseTime(450, 20)
    # end_pt = PreciseTime(1200, 100)
    # raw_data = get_measurements_timestamps_ip(pool, ip, start_pt, end_pt)
    measurements = []
    if is_ip_address(server) is not None:
        measurements = get_measurements_timestamps_ip(session, parse_ip(server), start_pt, end_pt)
    else:
        measurements = get_measurements_timestamps_dn(session, server, start_pt, end_pt)

    return measurements


def fetch_ripe_data(measurement_id: str) -> list[dict] | None:
    """
    Fetches and formats NTP measurement data from RIPE Atlas.

    This function retrieves raw measurement data from the RIPE Atlas API using the given
    measurement ID, parses it into internal data structures, and formats it into a
    standardized dictionary format.

    Args:
        measurement_id (str): The unique ID of the RIPE Atlas measurement to fetch

    Returns:
        list[dict]: A list of dictionaries, each representing a formatted NTP measurement
    """
    measurements = parse_data_from_ripe_measurement(get_data_from_ripe_measurement(measurement_id))
    measurements_formated = []
    for m in measurements:
        measurements_formated.append(get_ripe_format(m))
    return measurements_formated


# print(fetch_ripe_data("106549701"))


def perform_ripe_measurement(server: str, client_ip: Optional[str] = None) -> tuple[str, list]:
    """
    Initiate a RIPE Atlas measurement for a given server (IP or domain name).

    This function determines whether the provided server is an IP address or a domain name,
    and triggers the appropriate RIPE measurement. If the server is an IP address,
    a simple measurement is initiated. If it is a domain name, a list of ips near to the client is also returned.

    Args:
        server (str): The IP address or domain name of the target NTP server
        client_ip (Optional[str]): The IP address of the client requesting the measurement (only for domain names)

    Returns:
        tuple[str, list]: A tuple containing:
            - The RIPE measurement ID (as a string)
            - A list of IP addresses (empty if an IP address was provided)

    Raises:
        ValueError: If the server string is invalid or resolution fails in domain name mode
    """
    try:
        ip_address(server)
        measurement_id = perform_ripe_measurement_ip(server)
        return str(measurement_id), []
    except ValueError:
        measurement_id, ip_list = perform_ripe_measurement_domain_name(server, client_ip)
        return str(measurement_id), ip_list


def check_ripe_measurement_complete(measurement_id: str) -> bool:
    """
    Check if a RIPE Atlas measurement has been fully scheduled.

    This function delegates to `check_all_measurements_scheduled()` to verify that
    all requested probes have been scheduled for the given RIPE measurement ID.

    Args:
        measurement_id (str): The ID of the RIPE measurement to check

    Returns:
        bool: True if all requested probes are scheduled, False otherwise

    Raises:
        ValueError: If the RIPE API returns an error or unexpected data
    """
    return check_all_measurements_scheduled(measurement_id=measurement_id)<|MERGE_RESOLUTION|>--- conflicted
+++ resolved
@@ -1,6 +1,7 @@
 from typing import Any, Optional
 from sqlalchemy.orm import Session
 
+from app.utils.load_config_data import get_ripe_number_of_probes_per_measurement, get_nr_of_measurements_for_jitter
 from server.app.utils.calculations import calculate_jitter_from_measurements
 from server.app.utils.ip_utils import ip_to_str
 
@@ -13,12 +14,7 @@
 from server.app.services.NtpCalculator import NtpCalculator
 from server.app.utils.perform_measurements import perform_ntp_measurement_ip, perform_ntp_measurement_domain_name, \
     perform_ripe_measurement_ip
-<<<<<<< HEAD
-from server.app.utils.perform_measurements import human_date_to_ntp_precise_time, \
-    calculate_jitter_from_measurements
-=======
-from server.app.utils.perform_measurements import human_date_to_ntp_precise_time, ntp_precise_time_to_human_date
->>>>>>> da549955
+from server.app.utils.perform_measurements import human_date_to_ntp_precise_time
 from datetime import datetime
 from server.app.dtos.ProbeData import ProbeLocation
 from server.app.dtos.RipeMeasurement import RipeMeasurement
@@ -26,18 +22,22 @@
 from server.app.db.connection import insert_measurement
 from server.app.db.connection import get_measurements_timestamps_ip, get_measurements_timestamps_dn
 
+from server.app.dtos.NtpMainDetails import NtpMainDetails
 from server.app.dtos.NtpMeasurement import NtpMeasurement
-
-
-def get_format(measurement: NtpMeasurement, jitter: float | None = None, nr_jitter_measurements: int | None = None) -> \
-        dict[str, Any]:
+from server.app.dtos.NtpServerInfo import NtpServerInfo
+from server.app.dtos.NtpTimestamps import NtpTimestamps
+from server.app.dtos.PreciseTime import PreciseTime
+from server.app.dtos.NtpExtraDetails import NtpExtraDetails
+
+def get_format(measurement: NtpMeasurement, jitter: Optional[float] = None,
+               nr_jitter_measurements: int = get_ripe_number_of_probes_per_measurement()) -> dict[str, Any]:
     """
     Format an NTP measurement object into a dictionary suitable for JSON serialization.
 
     Args:
         measurement (NtpMeasurement): An object representing the NTP measurement result
-        jitter (float|None): Optional jitter value if multiple measurements are performed
-        nr_jitter_measurements (int|None): Optional number of measurements used in the jitter calculation
+        jitter (Optional[float]): Optional jitter value if multiple measurements are performed
+        nr_jitter_measurements (int): The number of measurements used in the jitter calculation
 
     Returns:
         dict: A dictionary containing key measurement details like this:
@@ -138,7 +138,7 @@
 
 
 def measure(server: str, session: Session, client_ip: Optional[str] = None,
-            measurement_no: int = 7) -> tuple[NtpMeasurement, float | None, int | None] | None:
+            measurement_no: int = get_nr_of_measurements_for_jitter()) -> tuple[NtpMeasurement, float | None, int] | None:
     """
     Performs an NTP measurement for a given server (IP or domain name) and stores the result in the database.
 
@@ -153,7 +153,7 @@
         measurement_no (int): How many extra measurements to perform if the jitter_flag is True.
 
     Returns:
-        tuple[NtpMeasurement, float | None] | None:
+        tuple[NtpMeasurement, float | None, int] | None:
             - A pair with a populated `NtpMeasurement` object if the measurement is successful, and the jitter if the jitter_flag is True.
             - `None` if an exception occurs during the measurement process.
 
