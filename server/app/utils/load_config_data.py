--- conflicted
+++ resolved
@@ -11,7 +11,7 @@
     It loads the config from a YAML file.
 
     Raises:
-        FileNotFoundError: If the config file does not exist
+        FileNotFoundError: If the config file does not exist.
     """
     current_dir = os.path.dirname(os.path.abspath(__file__))
     config_path = os.path.join(current_dir, "..", "..", "server_config.yaml")
@@ -33,7 +33,7 @@
     It will return true if everything is fine, else it will rise an exception,
 
     Raises:
-        ValueError: If the config file does not have all the required variables or some of them are invalid
+        ValueError: If the config file does not have all the required variables or some of them are invalid.
     """
     # verify from .env (the secrets)
     get_ripe_account_email()
@@ -61,28 +61,13 @@
     return True
 
 
-<<<<<<< HEAD
-def get_ipinfo_lite_api_token() -> str:
-    """
-    This function returns the IPinfo Lite API token.
-
-    Raises:
-        ValueError: If no IPinfo Lite API token is found
-    """
-    ans = os.getenv('IPINFO_LITE_API_TOKEN')
-    if ans is not None:
-        return ans
-    raise ValueError('IPINFO_LITE_API_TOKEN environment variable not set')
-
-=======
->>>>>>> 8d82ba27
 
 def get_ripe_account_email() -> str:
     """
     This function returns the RIPE Atlas account email. (one that has enough credits)
 
     Raises:
-        ValueError: If the RIPE Atlas account email is not set
+        ValueError: If the RIPE Atlas account email is not set.
     """
     ans = os.getenv('ripe_account_email')
     if ans is not None:
@@ -95,7 +80,7 @@
     This function returns the RIPE Atlas API token.
 
     Raises:
-        ValueError: If the RIPE Atlas API token is not set
+        ValueError: If the RIPE Atlas API token is not set.
     """
     ans = os.getenv('ripe_api_token')
     if ans is not None:
@@ -108,7 +93,7 @@
     This method returns the ntp version that we use in measurements.
 
     Raises:
-        ValueError: If the ntp version has not been correctly set
+        ValueError: If the ntp version has not been correctly set.
     """
     if "ntp" not in config:
         raise ValueError("ntp section is missing")
@@ -127,7 +112,7 @@
     This method returns the timeout for an NTP measurement.
 
     Raises:
-        ValueError: If the ntp version has not been correctly set
+        ValueError: If the ntp version has not been correctly set.
     """
     if "ntp" not in config:
         raise ValueError("ntp section is missing")
@@ -146,7 +131,7 @@
     This method returns the number of measurement requested for calculating the jitter.
 
     Raises:
-        ValueError: If this variable has not been correctly set
+        ValueError: If this variable has not been correctly set.
     """
     if "ntp" not in config:
         raise ValueError("ntp section is missing")
@@ -165,7 +150,7 @@
     This method returns the mask we use for ipv4 IPs.
 
     Raises:
-        ValueError: If this variable has not been correctly set
+        ValueError: If this variable has not been correctly set.
     """
     if "edns" not in config:
         raise ValueError("edns section is missing")
@@ -184,7 +169,7 @@
     This method returns the mask we use for ipv6 IPs.
 
     Raises:
-        ValueError: If this variable has not been correctly set
+        ValueError: If this variable has not been correctly set.
     """
     if "edns" not in config:
         raise ValueError("edns section is missing")
@@ -203,7 +188,7 @@
     This method returns the default list of EDNS servers. (in the order of their priorities)
 
     Raises:
-        ValueError: If this variable has not been correctly set
+        ValueError: If this variable has not been correctly set.
     """
     if "edns" not in config:
         raise ValueError("edns section is missing")
@@ -216,7 +201,6 @@
         raise ValueError("edns 'default_order_of_edns_servers' cannot be empty")
     return edns["default_order_of_edns_servers"]
 
-
 def get_ipv4_edns_server() -> Optional[str]:
     """
     This method returns the first IPv4 EDNS server available in the config.
@@ -231,7 +215,6 @@
             continue
     return None
 
-
 def get_ipv6_edns_server() -> Optional[str]:
     """
     This method returns the first IPv6 EDNS server available in the config.
@@ -246,13 +229,12 @@
             continue
     return None
 
-
 def get_edns_timeout_s() -> float | int:
     """
     This method returns the timeout for the EDNS query request.
 
     Raises:
-        ValueError: If this variable has not been correctly set
+        ValueError: If this variable has not been correctly set.
     """
     if "edns" not in config:
         raise ValueError("edns section is missing")
@@ -271,7 +253,7 @@
     This method returns the timeout that a probe has to receive an answer from a measurement.
 
     Raises:
-        ValueError: If this variable has not been correctly set
+        ValueError: If this variable has not been correctly set.
     """
     if "ripe_atlas" not in config:
         raise ValueError("ripe_atlas section is missing")
@@ -291,7 +273,7 @@
     It will send "packets_per_probe" queries for that NTP server. (see RIPE Atlas documentation for more information)
 
     Raises:
-        ValueError: If this variable has not been correctly set
+        ValueError: If this variable has not been correctly set.
     """
     if "ripe_atlas" not in config:
         raise ValueError("ripe_atlas section is missing")
@@ -310,7 +292,7 @@
     This method returns the number of probes requested and desired for a measurement.
 
     Raises:
-        ValueError: If this variable has not been correctly set
+        ValueError: If this variable has not been correctly set.
     """
     if "ripe_atlas" not in config:
         raise ValueError("ripe_atlas section is missing")
