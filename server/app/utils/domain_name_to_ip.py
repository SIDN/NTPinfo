import socket
from typing import Optional
import dns.message
import dns.query
import dns.edns
import dns.rdatatype

from server.app.models.CustomError import DNSError
from server.app.utils.ip_utils import get_ip_family
from server.app.utils.load_config_data import get_edns_default_servers, get_mask_ipv6, get_mask_ipv4, get_edns_timeout_s
from server.app.utils.validate import is_valid_domain_name


def domain_name_to_ip_list(ntp_server_domain_name: str, client_ip: Optional[str], wanted_ip_type: int) -> list[str]:
    """
    This method handles the case when client IP is None and uses our server as the default IP.
    It will return the list of IP addresses that are close to the client.

    Args:
        ntp_server_domain_name (str): NTP server domain name
        client_ip (Optional[str]): Client IP address
        wanted_ip_type (int): The IP type of the resulting IPs that we want. (IPv4 or IPv6)

    Returns:
        list[str]: List of IP addresses that are close to the client or to the server if client IP is None

    Raises:
        DNSError: If the domain name is invalid, or it was impossible to find some IP addresses
    """
    domain_ips: list[str] | None
    if client_ip is None:  # if we do not have the client_ip available, use this server as a "client ip"
        domain_ips = domain_name_to_ip_default(ntp_server_domain_name)
    else:
        domain_ips = domain_name_to_ip_close_to_client(ntp_server_domain_name, client_ip, wanted_ip_type)

    # if the domain name is invalid or []
    if domain_ips is None or len(domain_ips) == 0:
        raise DNSError(f"Could not find any IP address for {ntp_server_domain_name}.")
    return domain_ips


def domain_name_to_ip_default(domain_name: str) -> Optional[list[str]]:
    """
    It uses the DNS of this server to obtain the ip addresses of the domain name.
    This method is useful if you want IPs close to this server, or you do not care about the location of the IPs.

    Args:
        domain_name (str): The NTP server domain name

    Returns:
        Optional[list[str]]: A list of IPs of the domain name or None if the domain name is not valid
    """
    try:
        if not is_valid_domain_name(domain_name):
            return None
        results = socket.getaddrinfo(domain_name, 123, proto=socket.IPPROTO_UDP)
        ips = sorted(set(item[4][0] for item in results))
        return ips
    except Exception as e:
        print("Error in domain name to ip default: ", e)
        return None


def domain_name_to_ip_close_to_client(domain_name: str, client_ip: str, wanted_ip_type: int,
                                      resolvers: list[str] = get_edns_default_servers(),
                                      depth: int = 0, max_depth: int = 2) -> Optional[list[str]]:
    """
    This method tries to obtain the ip addresses of the domain name from some popular DNS servers (resolvers)
    that have (or may have) the ability to get an IP close to the client. It uses EDNS queries to get the IPs
    and in case the queries return a domain name, this method recursively tries to solve them. It uses "depth"
    and "max_depth" to prevent infinite loops in redirecting.

    It is important to note that multiple servers may share the same IP address. So, some countries may use the
    same IP for the same domain name. You can check this using https://www.whatsmydns.net/. This also provides
    insights in the cases where we receive CNAME responses.


    If the name is not a domain name, it will return an empty list.
    If the EDNS query does not return a CNAME, depth and max_depth would not be used.

    Args:
        domain_name (str): The domain name
        client_ip (str): The client IP
        wanted_ip_type (int): The IP type of the resulting IPs that we want
        resolvers (list): A list of popular DNS resolvers that are ECS-capable
        depth (int): The depth of the EDNS query if it returns a CNAME. (It is recommended to set this to 0.)
        max_depth (int): The maximum depth of the EDNS query. (It is recommended to set this to 2 or 3 to prevent long delay.)

    Returns:
        Optional[list[str]]: A list of IPs of the domain name or None if the domain name is not valid

    Raises:
        Exception: If the client IP is invalid
    """
    if not is_valid_domain_name(domain_name):
        return None

    ip_family = get_ip_family(client_ip)  # may throw an exception if the client IP is invalid
    mask: int  # The DNS MASK for client IP. (how many bits of the ip)
    if ip_family == 6:
        mask = get_mask_ipv6()
    else:
        mask = get_mask_ipv4()

    ips: list[str] = []

    try:
        # create a EDNS client subnet, which will be used to tell a close DNS server to the client
        ecs = dns.edns.ECSOption(address=client_ip, srclen=mask, scopelen=0)
        # we try for all resolvers because some of them may not accept some domain names
        for r in resolvers:
            # stop if we already found some IP addresses. Remove this "if" if you want to get more IPs
            if len(ips) != 0:
                break
            response = perform_edns_query(domain_name, r, ecs, wanted_ip_type=wanted_ip_type)

            if response is None:
                continue
            # collect the IPs or search further if we found a CNAME
            ips = ips + edns_response_to_ips(response, client_ip, wanted_ip_type, resolvers, depth, max_depth)
    except Exception as e:
        print("Error in domain name to ip close to client: ", e)
        return None

    # remove duplicates
    ips = list(set(ips))
    return ips


def perform_edns_query(domain_name: str, resolver_name: str, ecs: dns.edns.ECSOption,
                       wanted_ip_type: int, timeout: float | int = get_edns_timeout_s()) -> Optional[
    dns.message.Message]:
    """
    This method performs a EDNS query against the domain name using the resolver as
    the DNS IP and returns the response.

    Args:
         domain_name (str): The domain name
         resolver_name( str): The resolver name
         ecs (dns.edns.ECSOption): The EDNS query option. It contains information about the client IP
         wanted_ip_type (int): The IP type of the EDNS query (4 or 6)
         timeout (float|int): The timeout for the EDNS query

    Returns:
        Optional[dns.message.Message]: The response from the EDNS query.
    """
    # prepare to ask the DNS
    if wanted_ip_type == 4:
        query = dns.message.make_query(domain_name, dns.rdatatype.A)
    else:
        query = dns.message.make_query(domain_name, dns.rdatatype.AAAA)
    query.use_edns(edns=True, options=[ecs])
    # try with udp and if it fails try with tcp
    try:
        response = dns.query.udp(query, resolver_name, timeout=timeout)
    except Exception:
        try:
            response = dns.query.tcp(query, resolver_name, timeout=timeout)
        except Exception:
            return None
    return response


def edns_response_to_ips(response: dns.message.Message, client_ip: str, wanted_ip_type: int,
                         resolvers: list[str], depth: int = 0, max_depth: int = 2) -> list[str]:
    """
    This method takes the IPs from the response. In case the response has a CNAME, it will
    recursively try to get an IP from that CNAME. In the worst case, it will be redirected "max_depth" times.
    This parameter is useful for preventing an infinite loop in redirecting.

    Args:
        response (dns.message.Message): The response from the EDNS query
        client_ip (str): The client IP.
        wanted_ip_type (int): The IP type of the resulting IPs that we want
        resolvers (list): A list of popular DNS resolvers that are ECS-capable. They are used in the CNAME case
        depth (int): The depth of the EDNS query
        max_depth (int): The maximum depth of the EDNS query

    Returns:
        list(str): A list of IPs taken from the response.
    """
    ips: list[str] = []
    for ans in response.answer:
        # take into consideration IPv4,IPv6 and CNAME (which redirects to another domain name)
        if ans.rdtype in (dns.rdatatype.A, dns.rdatatype.AAAA):
            for i in ans.items:
                ips.append(i.address)
        else:
            if ans.rdtype == dns.rdatatype.CNAME:
                # there is at most 1 CNAME
                next_domain_name = str(list(ans.items)[0]).rstrip('.')
                print("redirecting to ", next_domain_name)
                if depth < max_depth:
                    a = domain_name_to_ip_close_to_client(next_domain_name, client_ip, wanted_ip_type, resolvers,
                                                          depth + 1, max_depth)
                    if a is not None:
                        ips += a
    return ips
# example of usage:
# dn = "time.apple.com"
# client = "88.31.57.92"
<<<<<<< HEAD
# ans = domain_name_to_ip_close_to_client(dn, client )
# print(ans)
# print([get_country_from_ip(x) for x in ans])
# print([get_country_from_ip(x) for x in domain_name_to_ip_close_to_client(dn, client_ip,16)])
# print(domain_name_to_ip_close_to_client(dn, client_ip,24))
# dig +short +subnet=83.25.24.10/24 pool.ntp.org @50.116.32.247
# print("By default: ")
# print(domain_name_to_ip_default(dn))
# Cehia: 85.161.47.136
# Poland: 83.25.24.10
# Spain: 88.31.57.92
# US: 8.31.57.92
# time.google.com, time.windows.com, time.aws.com, time.cloudflare.com, and pool.ntp.org.
=======
#dig +short +subnet=83.25.24.10/24 pool.ntp.org @50.116.32.247
#Cehia: 85.161.47.136
#Poland: 83.25.24.10
#Spain: 88.31.57.92
#US: 8.31.57.92
#time.google.com, time.windows.com, time.aws.com, time.cloudflare.com, and pool.ntp.org.
>>>>>>> 8d82ba27
# print(domain_name_to_ip_list("time.apple.com", "83.25.24.10", 6))#2a01:b740:a20:3000::1f2"))
# print(domain_name_to_ip_list("time.apple.com", "2a01:b740:a20:3000::1f2", 4))
# print(domain_name_to_ip_close_to_client("time.google.com", "83.25.24.10", 6))<|MERGE_RESOLUTION|>--- conflicted
+++ resolved
@@ -17,15 +17,15 @@
     It will return the list of IP addresses that are close to the client.
 
     Args:
-        ntp_server_domain_name (str): NTP server domain name
-        client_ip (Optional[str]): Client IP address
-        wanted_ip_type (int): The IP type of the resulting IPs that we want. (IPv4 or IPv6)
+        ntp_server_domain_name (str): NTP server domain name.
+        client_ip (Optional[str]): Client IP address.
+        wanted_ip_type (int): The IP type of the resulting IPs that we want. (IPv4 or IPv6).
 
     Returns:
         list[str]: List of IP addresses that are close to the client or to the server if client IP is None
 
     Raises:
-        DNSError: If the domain name is invalid, or it was impossible to find some IP addresses
+        DNSError: If the domain name is invalid, or it was impossible to find some IP addresses.
     """
     domain_ips: list[str] | None
     if client_ip is None:  # if we do not have the client_ip available, use this server as a "client ip"
@@ -38,17 +38,16 @@
         raise DNSError(f"Could not find any IP address for {ntp_server_domain_name}.")
     return domain_ips
 
-
 def domain_name_to_ip_default(domain_name: str) -> Optional[list[str]]:
     """
     It uses the DNS of this server to obtain the ip addresses of the domain name.
     This method is useful if you want IPs close to this server, or you do not care about the location of the IPs.
 
     Args:
-        domain_name (str): The NTP server domain name
-
-    Returns:
-        Optional[list[str]]: A list of IPs of the domain name or None if the domain name is not valid
+        domain_name(str): The NTP server domain name.
+
+    Returns:
+        Optional[list[str]]: A list of IPs of the domain name or None if the domain name is not valid.
     """
     try:
         if not is_valid_domain_name(domain_name):
@@ -62,8 +61,8 @@
 
 
 def domain_name_to_ip_close_to_client(domain_name: str, client_ip: str, wanted_ip_type: int,
-                                      resolvers: list[str] = get_edns_default_servers(),
-                                      depth: int = 0, max_depth: int = 2) -> Optional[list[str]]:
+                                                    resolvers: list[str] = get_edns_default_servers(),
+                                                    depth: int = 0, max_depth: int = 2) -> Optional[list[str]]:
     """
     This method tries to obtain the ip addresses of the domain name from some popular DNS servers (resolvers)
     that have (or may have) the ability to get an IP close to the client. It uses EDNS queries to get the IPs
@@ -79,15 +78,15 @@
     If the EDNS query does not return a CNAME, depth and max_depth would not be used.
 
     Args:
-        domain_name (str): The domain name
-        client_ip (str): The client IP
-        wanted_ip_type (int): The IP type of the resulting IPs that we want
-        resolvers (list): A list of popular DNS resolvers that are ECS-capable
-        depth (int): The depth of the EDNS query if it returns a CNAME. (It is recommended to set this to 0.)
-        max_depth (int): The maximum depth of the EDNS query. (It is recommended to set this to 2 or 3 to prevent long delay.)
-
-    Returns:
-        Optional[list[str]]: A list of IPs of the domain name or None if the domain name is not valid
+        domain_name(str): The domain name.
+        client_ip(str): The client IP.
+        wanted_ip_type(int): The IP type of the resulting IPs that we want.
+        resolvers(list): A list of popular DNS resolvers that are ECS-capable.
+        depth(int): The depth of the EDNS query if it returns a CNAME. (It is recommended to set this to 0.)
+        max_depth(int): The maximum depth of the EDNS query. (It is recommended to set this to 2 or 3 to prevent long delay.)
+
+    Returns:
+        Optional[list[str]]: A list of IPs of the domain name or None if the domain name is not valid.
 
     Raises:
         Exception: If the client IP is invalid
@@ -95,8 +94,8 @@
     if not is_valid_domain_name(domain_name):
         return None
 
-    ip_family = get_ip_family(client_ip)  # may throw an exception if the client IP is invalid
-    mask: int  # The DNS MASK for client IP. (how many bits of the ip)
+    ip_family = get_ip_family(client_ip) # may throw an exception if the client IP is invalid
+    mask: int # The DNS MASK for client IP. (how many bits of the ip)
     if ip_family == 6:
         mask = get_mask_ipv6()
     else:
@@ -122,24 +121,23 @@
         print("Error in domain name to ip close to client: ", e)
         return None
 
-    # remove duplicates
+    #remove duplicates
     ips = list(set(ips))
     return ips
 
 
 def perform_edns_query(domain_name: str, resolver_name: str, ecs: dns.edns.ECSOption,
-                       wanted_ip_type: int, timeout: float | int = get_edns_timeout_s()) -> Optional[
-    dns.message.Message]:
+                       wanted_ip_type: int, timeout: float|int = get_edns_timeout_s()) -> Optional[dns.message.Message]:
     """
     This method performs a EDNS query against the domain name using the resolver as
     the DNS IP and returns the response.
 
     Args:
-         domain_name (str): The domain name
-         resolver_name( str): The resolver name
-         ecs (dns.edns.ECSOption): The EDNS query option. It contains information about the client IP
-         wanted_ip_type (int): The IP type of the EDNS query (4 or 6)
-         timeout (float|int): The timeout for the EDNS query
+         domain_name(str): The domain name.
+         resolver_name(str): The resolver name.
+         ecs(dns.edns.ECSOption): The EDNS query option. It contains information about the client IP.
+         wanted_ip_type(int): The IP type of the EDNS query. (4 or 6)
+         timeout(float|int): The timeout for the EDNS query.
 
     Returns:
         Optional[dns.message.Message]: The response from the EDNS query.
@@ -162,19 +160,19 @@
 
 
 def edns_response_to_ips(response: dns.message.Message, client_ip: str, wanted_ip_type: int,
-                         resolvers: list[str], depth: int = 0, max_depth: int = 2) -> list[str]:
+                         resolvers: list[str], depth: int=0, max_depth: int=2) -> list[str]:
     """
     This method takes the IPs from the response. In case the response has a CNAME, it will
     recursively try to get an IP from that CNAME. In the worst case, it will be redirected "max_depth" times.
     This parameter is useful for preventing an infinite loop in redirecting.
 
     Args:
-        response (dns.message.Message): The response from the EDNS query
-        client_ip (str): The client IP.
-        wanted_ip_type (int): The IP type of the resulting IPs that we want
-        resolvers (list): A list of popular DNS resolvers that are ECS-capable. They are used in the CNAME case
-        depth (int): The depth of the EDNS query
-        max_depth (int): The maximum depth of the EDNS query
+        response(dns.message.Message): The response from the EDNS query.
+        client_ip(str): The client IP.
+        wanted_ip_type(int): The IP type of the resulting IPs that we want.
+        resolvers(list): A list of popular DNS resolvers that are ECS-capable. They are used in the CNAME case.
+        depth(int): The depth of the EDNS query.
+        max_depth(int): The maximum depth of the EDNS query.
 
     Returns:
         list(str): A list of IPs taken from the response.
@@ -196,31 +194,15 @@
                     if a is not None:
                         ips += a
     return ips
-# example of usage:
+#example of usage:
 # dn = "time.apple.com"
 # client = "88.31.57.92"
-<<<<<<< HEAD
-# ans = domain_name_to_ip_close_to_client(dn, client )
-# print(ans)
-# print([get_country_from_ip(x) for x in ans])
-# print([get_country_from_ip(x) for x in domain_name_to_ip_close_to_client(dn, client_ip,16)])
-# print(domain_name_to_ip_close_to_client(dn, client_ip,24))
-# dig +short +subnet=83.25.24.10/24 pool.ntp.org @50.116.32.247
-# print("By default: ")
-# print(domain_name_to_ip_default(dn))
-# Cehia: 85.161.47.136
-# Poland: 83.25.24.10
-# Spain: 88.31.57.92
-# US: 8.31.57.92
-# time.google.com, time.windows.com, time.aws.com, time.cloudflare.com, and pool.ntp.org.
-=======
 #dig +short +subnet=83.25.24.10/24 pool.ntp.org @50.116.32.247
 #Cehia: 85.161.47.136
 #Poland: 83.25.24.10
 #Spain: 88.31.57.92
 #US: 8.31.57.92
 #time.google.com, time.windows.com, time.aws.com, time.cloudflare.com, and pool.ntp.org.
->>>>>>> 8d82ba27
 # print(domain_name_to_ip_list("time.apple.com", "83.25.24.10", 6))#2a01:b740:a20:3000::1f2"))
 # print(domain_name_to_ip_list("time.apple.com", "2a01:b740:a20:3000::1f2", 4))
 # print(domain_name_to_ip_close_to_client("time.google.com", "83.25.24.10", 6))