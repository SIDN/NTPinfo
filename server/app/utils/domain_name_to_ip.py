--- conflicted
+++ resolved
@@ -193,20 +193,4 @@
                                                           depth + 1, max_depth)
                     if a is not None:
                         ips += a
-<<<<<<< HEAD
-    return ips
-#example of usage:
-# dn = "time.apple.com"
-# client = "88.31.57.92"
-#dig +short +subnet=83.25.24.10/24 pool.ntp.org @50.116.32.247
-#Cehia: 85.161.47.136
-#Poland: 83.25.24.10
-#Spain: 88.31.57.92
-#US: 8.31.57.92
-#time.google.com, time.windows.com, time.aws.com, time.cloudflare.com, and pool.ntp.org.
-# print(domain_name_to_ip_list("time.apple.com", "83.25.24.10", 6))#2a01:b740:a20:3000::1f2"))
-# print(domain_name_to_ip_list("time.apple.com", "2a01:b740:a20:3000::1f2", 4))
-# print(domain_name_to_ip_close_to_client("time.google.com", "83.25.24.10", 6))
-=======
-    return ips
->>>>>>> 8e59bbca
+    return ips