import socket
from ipaddress import ip_address, IPv4Address, IPv6Address
from typing import Optional
import ntplib
import requests
from server.app.utils.load_env_vals import get_ipinfo_lite_api_token
from server.app.utils.validate import is_ip_address


def ref_id_to_ip_or_name(ref_id: int, stratum: int) \
        -> tuple[None, str] | tuple[IPv4Address | IPv6Address, None] | tuple[None, None]:
    """
    Represents a method that converts the reference id to the reference ip or reference name.
    If the stratum is 0 or 1 then we can convert the reference id to it's name (ex: Geostationary Orbit Environment Satellite).
    If the stratum is between 1 and 256 then we can convert the reference id to it's ip.
    If the stratum is greater than 255, then we have an invalid stratum.

    Args:
        ref_id (int): the reference id of the ntp server
        stratum (int): the stratum level of the ntp server

    Returns:
        a tuple of the ip and name of the ntp server. At least one of them is None. If both are None then the stratum is invalid.
    """
    if 0 <= stratum <= 1:  # we can get the name
        # from ntplib, but without "Unidentified reference source" part
        fields = (ref_id >> 24 & 0xff, ref_id >> 16 & 0xff,
                  ref_id >> 8 & 0xff, ref_id & 0xff)
        text = "%c%c%c%c" % fields
        if text in ntplib.NTP.REF_ID_TABLE:
            return None, ntplib.NTP.REF_ID_TABLE[text]
        else:
            return None, text #ntplib.ref_id_to_text(ref_id, stratum)
    else:
        if stratum < 256:  # we can get an IP address
            return ip_address(socket.inet_ntoa(ref_id.to_bytes(4, 'big'))), None  # 'big' is from big endian
        else:
            return None, None  # invalid stratum!!

def get_ip_family(ip_str: str) -> int:
    """
    This method returns the ip family of the given ip address. It returns 4 if we have an IPv4, and
    it returns 6 if we have an IPv6 address. Otherwise, it raises an exception

    Args:
        ip_str: The ip address

    Returns:
        int: The ip family or an exception if we do not get an IP address

    Raises:
        Exception: If the IP provided is not an IPv4 or IPv6 address.
    """
    ans = is_ip_address(ip_str)
    if ans is None:
        raise Exception("ip_str is not an IP address")
    if ans == "ipv4":
        return 4
    return 6

def get_ip_network_details(ip_str: str) -> tuple[Optional[str], Optional[str], Optional[str]]:
    """
    This method gets the ASN, the country code and the continent code of an IP address.

    Args:
        ip_str: The ip address

    Returns:
        tuple[Optional[str], Optional[str], Optional[str]]: the ASN, the country code and the continent
        of an IP address if they can be taken.
    """
    try:
        token: str = get_ipinfo_lite_api_token()
        response = requests.get(f"https://api.ipinfo.io/lite/{ip_str}?token={token}")
        data = response.json()
        asn: str = data.get("asn", None)
        country: str = data.get("country_code", None)
        continent: str = data.get("continent_code", None)
        return asn, country, get_area_of_ip(country, continent)
    except Exception as e:
        print(e)
        return None, None, None

def get_area_of_ip(ip_country: str, ip_continent: Optional[str]) -> str:
    """
    This method tries to get the area of an IP address based on its country and continent.

    Args:
        ip_country (str): The country code of the IP address.
        ip_continent (str): The continent code of the IP address.

    Returns:
        str: The area of an IP address
    """
    # default is WW (world wide)
    if ip_continent is None:
        return "WW"
    area_map = {
        "EU": "North-Central",
        "AF": "South-Central",
        "NA": "West",
        "SA": "West",
        "OC": "South-East"
    }
    # According to RIPE Atlas map, for Asia most of the countries are in South-East, but some are in North-East.
    north_east_countries = ["RU", "KZ", "MN"]
    if ip_continent in area_map:
        return area_map[ip_continent]
    # For Asia
    if ip_country in north_east_countries:
        return "North-East"
    return "South-East"


def get_prefix_from_ip(ip_str: str) -> Optional[str]:
    """
    This method returns the prefix of an IP address.

    Args:
        ip_str: The ip address.

    Returns:
        str: the prefix of an IP address.
    """
<<<<<<< HEAD
    try:
        response = requests.get(f"https://stat.ripe.net/data/prefix-overview/data.json?resource={ip_str}")
        response.raise_for_status()
        data = response.json()["data"]
        prefix: str = data.get("resource", None)
        return prefix
    except Exception as e:
        print(e)
        return None

import time

# start = time.time()
# print(get_ip_network_details("80.211.238.247"))
# print(get_prefix_from_ip("80.211.238.247"))
# end = time.time()
=======
    response = requests.get(f"https://stat.ripe.net/data/prefix-overview/data.json?resource={ip_str}")
    data = response.json()
    prefix: str = data["data"].get("resource")
    return prefix


def ip_to_str(ip: Optional[IPv4Address | IPv6Address]) -> Optional[str]:
    """
    Converts an IP address (either IPv4 or IPv6) to its string representation.

    This function takes an `IPv4Address` or `IPv6Address` object and converts it to
    a string. If the input IP is `None`, it returns `None`.

    Args:
        ip (Optional[IPv4Address | IPv6Address]): The IP address to be converted.
            It can be either an `IPv4Address` or `IPv6Address` object, or `None`.

    Returns:
        Optional[str]: The string representation of the IP address, or `None` if the input is `None`.
    """
    return str(ip) if ip is not None else None
>>>>>>> e23fb750
<|MERGE_RESOLUTION|>--- conflicted
+++ resolved
@@ -122,7 +122,6 @@
     Returns:
         str: the prefix of an IP address.
     """
-<<<<<<< HEAD
     try:
         response = requests.get(f"https://stat.ripe.net/data/prefix-overview/data.json?resource={ip_str}")
         response.raise_for_status()
@@ -133,23 +132,9 @@
         print(e)
         return None
 
-import time
-
-# start = time.time()
-# print(get_ip_network_details("80.211.238.247"))
-# print(get_prefix_from_ip("80.211.238.247"))
-# end = time.time()
-=======
-    response = requests.get(f"https://stat.ripe.net/data/prefix-overview/data.json?resource={ip_str}")
-    data = response.json()
-    prefix: str = data["data"].get("resource")
-    return prefix
-
-
 def ip_to_str(ip: Optional[IPv4Address | IPv6Address]) -> Optional[str]:
     """
     Converts an IP address (either IPv4 or IPv6) to its string representation.
-
     This function takes an `IPv4Address` or `IPv6Address` object and converts it to
     a string. If the input IP is `None`, it returns `None`.
 
@@ -161,4 +146,30 @@
         Optional[str]: The string representation of the IP address, or `None` if the input is `None`.
     """
     return str(ip) if ip is not None else None
->>>>>>> e23fb750
+
+def ip_to_location(ip_str: str) -> tuple[float, float]:
+    """
+    This method returns the latitude and longitude of an IP address by making an API call.
+    This method also works with a domain name, but it is recommended to use an IP address.
+    (These API calls are unlimited)
+
+    Args:
+        ip_str: The IP address.
+
+    Returns:
+        tuple[float, float]: latitude and longitude of the provided IP address.
+
+    Raises:
+        Exception: If the IP provided is invalid
+    """
+    response = requests.get(f"https://ipwhois.app/json/{ip_str}")
+    data = response.json()
+    latitude: float = data.get("latitude", )
+    longitude: float = data.get("longitude", None)
+    return latitude, longitude
+# import time
+
+# start = time.time()
+# print(get_ip_network_details("80.211.238.247"))
+# print(get_prefix_from_ip("80.211.238.247"))
+# end = time.time()