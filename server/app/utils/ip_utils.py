--- conflicted
+++ resolved
@@ -260,11 +260,7 @@
         wanted_ip_type (int): The type of IP address that you want to get (4 or 6).
 
     Returns:
-<<<<<<< HEAD
-        str | None: The determined IP address of the client (or a fallback server IP)
-=======
         str | None: The determined IP address of the client (or a fallback server IP).
->>>>>>> 8e59bbca
 
     Raises:
          HTTPException:
