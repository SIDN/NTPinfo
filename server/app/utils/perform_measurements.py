
import ntplib
from ipaddress import ip_address
import json
from typing import Optional
import requests

from server.app.dtos.ProbeData import ServerLocation
from server.app.utils.location_resolver import get_country_for_ip, get_coordinates_for_ip
from server.app.models.CustomError import InputError, RipeMeasurementError
from server.app.utils.calculations import ntp_precise_time_to_human_date, convert_float_to_precise_time
from server.app.utils.ip_utils import get_ip_family, ref_id_to_ip_or_name, get_server_ip
from server.app.utils.load_config_data import get_ripe_account_email, get_ripe_api_token, get_ntp_version, \
    get_timeout_measurement_s, get_ripe_number_of_probes_per_measurement, \
    get_ripe_timeout_per_probe_ms, get_ripe_packets_per_probe
from server.app.utils.ripe_probes import get_probes
from server.app.utils.domain_name_to_ip import domain_name_to_ip_list
from server.app.dtos.NtpExtraDetails import NtpExtraDetails
from server.app.dtos.NtpMainDetails import NtpMainDetails
from server.app.dtos.NtpMeasurement import NtpMeasurement
from server.app.dtos.NtpServerInfo import NtpServerInfo
from server.app.dtos.NtpTimestamps import NtpTimestamps
from server.app.dtos.PreciseTime import PreciseTime
from server.app.utils.validate import is_ip_address


<<<<<<< HEAD
=======
def perform_ntp_measurement_domain_name(server_name: str = "pool.ntp.org", client_ip: Optional[str] = None,
                                        ntp_version: int = get_ntp_version()) -> Optional[NtpMeasurement]:
    """
    This method performs a NTP measurement on a NTP server from its domain name. The "other IPs list" of the
    measurement will be an empty list, or it will contain some elements. It would not be None.

    Args:
        server_name (str): the name of the ntp server
        client_ip (str|None): the ip address of the client (if given)
        ntp_version (int): the version of the ntp that you want to use

    Returns:
        Optional[NtpMeasurement]: it returns the NTP measurement object or None if there is a timeout

    Raises:
        Exception: If the domain name is invalid or cannot be converted to an IP list
    """
    domain_ips: list[str] = domain_name_to_ip_list(server_name, client_ip)
    # domain_ips contains a list of ips that are good to use. We can simply use the first one
    ip_str = domain_ips[0]
    try:
        client = ntplib.NTPClient()
        response_from_ntplib = client.request(ip_str, ntp_version, timeout=get_timeout_measurement_s())
        r = convert_ntp_response_to_measurement(response=response_from_ntplib,
                                                server_ip_str=ip_str,
                                                server_name=server_name,
                                                ntp_version=ntp_version)
        if r is None:
            return None
        else:
            return r
    except Exception as e:
        print("Error in measure from name:", e)
        return None


def get_non_responding_ntp_measurement(server_ip_str: str, server_name: Optional[str],
                                       ntp_version: int = get_ntp_version()) -> NtpMeasurement:
    """
    Construct a default NTP measurement result representing a non-responding NTP server.

    This function is used when an NTP server fails to respond. It returns a synthetic `NtpMeasurement` object
    with placeholder values (e.g., -1) to indicate that no real measurement was completed. This is used to mark the server
    as non-responding on the map.

    Args:
        server_ip_str (str): The IP address of the NTP server that failed to respond.
        server_name (Optional[str]): The hostname of the NTP server, if available.
        ntp_version (int): The version of the NTP protocol to report (default is based on system config).

    Returns:
        NtpMeasurement: An `NtpMeasurement` object filled with placeholder values indicating failure.

    Notes:
        - The `offset`, `rtt`, `stratum`, and other time-related fields are set to -1 or equivalent.
        - The `vantage_point_ip` is determined from the local server. If not resolvable, it defaults to 0.0.0.0.
        - The location and reference information is generated using available utility functions based on IP.
    """
    vantage_point_ip_temp = get_server_ip()
    if vantage_point_ip_temp is not None:
        vantage_point_ip = vantage_point_ip_temp
    else:
        vantage_point_ip = ip_address("0.0.0.0")
    server_ip = ip_address(server_ip_str)
    server_info: NtpServerInfo = NtpServerInfo(
        ntp_version=ntp_version,
        ntp_server_ip=server_ip,
        ntp_server_name=server_name,
        ntp_server_ref_parent_ip=ip_address("0.0.0.0"),
        ref_name="",
        ntp_server_location=ServerLocation(country_code=get_country_for_ip(str(server_ip)),
                                           coordinates=get_coordinates_for_ip(str(server_ip)))
    )

    timestamps: NtpTimestamps = NtpTimestamps(
        client_sent_time=PreciseTime(-1, 0),
        server_recv_time=PreciseTime(-1, 0),
        server_sent_time=PreciseTime(-1, 0),
        client_recv_time=PreciseTime(-1, 0),
    )

    main_details: NtpMainDetails = NtpMainDetails(
        offset=-1.0,
        rtt=-1.0,
        stratum=-1,
        precision=-1.0,
        reachability=""
    )

    extra_details: NtpExtraDetails = NtpExtraDetails(
        root_delay=PreciseTime(-1, 0),
        ntp_last_sync_time=PreciseTime(-1, 0),
        leap=0,
        poll=-1,
        root_dispersion=PreciseTime(-1, 0)
    )

    return NtpMeasurement(vantage_point_ip, server_info, timestamps, main_details, extra_details)


>>>>>>> c6fe94c2
def perform_ntp_measurement_domain_name_list(server_name: str = "pool.ntp.org", client_ip: Optional[str] = None,
                                             ntp_version: int = get_ntp_version()) -> Optional[list[NtpMeasurement]]:
    """
    This method performs a NTP measurement on a NTP server from all the IPs got back from its domain name.

    Args:
        server_name (str): the name of the ntp server
        client_ip (Optional[str]): the IP address of the client (if given)
        ntp_version (int): the version of the ntp that you want to use

    Returns:
        Optional[list[NtpMeasurement]]: it returns a list of NTP measurement objects or None if there is a timeout

    Raises:
        DNSError: If the domain name is invalid or cannot be converted to an IP list
    """
    domain_ips: list[str] = domain_name_to_ip_list(server_name, client_ip)
    # domain_ips contains a list of ips that are good to use.
    resulted_measurements = []
    ok = False
    for ip_str in domain_ips:
        try:
            client = ntplib.NTPClient()
            response_from_ntplib = client.request(ip_str, ntp_version, timeout=get_timeout_measurement_s())
            r = convert_ntp_response_to_measurement(response=response_from_ntplib,
                                                    server_ip_str=ip_str,
                                                    server_name=server_name,
                                                    ntp_version=ntp_version)

            if r is not None:
                resulted_measurements.append(r)
                ok = True
        except Exception as e:
            print("Error in measure from name:", e)
            empty_measurement = get_non_responding_ntp_measurement(ip_str, server_name, ntp_version)
            resulted_measurements.append(empty_measurement)
            continue

    return resulted_measurements if ok is True else None


def perform_ntp_measurement_ip(server_ip_str: str, ntp_version: int = get_ntp_version()) -> Optional[NtpMeasurement]:
    """
    This method performs a NTP measurement on a NTP server from its IP address. The "other IPs list" of the
    measurement will be None.
    empty list of other IPs of the domain name.

    Args:
        server_ip_str (str): the ip address of the ntp server in string format
        ntp_version (int): the version of the ntp that you want to use

    Returns:
        Optional[NtpMeasurement]: it returns the NTP measurement object or None if something wrong happened (usually timeouts).
    """
    if is_ip_address(server_ip_str) is None:
        return None
    # server_name is not available here. We can only use the ip which is initially a string
    try:
        client = ntplib.NTPClient()
        response = client.request(server_ip_str, ntp_version, timeout=get_timeout_measurement_s())
        return convert_ntp_response_to_measurement(response=response,
                                                   server_ip_str=server_ip_str,
                                                   server_name=None,
                                                   ntp_version=ntp_version)
    except Exception as e:
        print("Error in measure from ip:", e)
        return None


def convert_ntp_response_to_measurement(response: ntplib.NTPStats, server_ip_str: str, server_name: Optional[str],
                                        ntp_version: int = get_ntp_version()) -> Optional[NtpMeasurement]:
    """
    This method converts a NTP response to a NTP measurement object.

    Args:
        response (ntplib.NTPStats): the NTP response to convert
        server_ip_str (str): the ip address of the ntp server in string format
        server_name (Optional[str]): the name of the ntp server
        ntp_version (int): the version of the ntp that you want to use.

    Returns:
        Optional[NtpMeasurement]: it returns a NTP measurement object if converting was successful.
    """
    try:
        vantage_point_ip = None
        vantage_point_ip_temp = get_server_ip()
        if vantage_point_ip_temp is not None:
            vantage_point_ip = vantage_point_ip_temp
        else:
            vantage_point_ip = ip_address("0.0.0.0")
        ref_ip, ref_name = ref_id_to_ip_or_name(response.ref_id,
                                                response.stratum)
        server_ip = ip_address(server_ip_str)
        server_info: NtpServerInfo = NtpServerInfo(
            ntp_version=ntp_version,
            ntp_server_ip=server_ip,
            ntp_server_name=server_name,
            ntp_server_ref_parent_ip=ref_ip,
            ref_name=ref_name,
            ntp_server_location=ServerLocation(country_code=get_country_for_ip(str(server_ip)),
                                               coordinates=get_coordinates_for_ip(str(server_ip)))
        )

        timestamps: NtpTimestamps = NtpTimestamps(
            client_sent_time=PreciseTime(ntplib._to_int(response.orig_timestamp),
                                         ntplib._to_frac(response.orig_timestamp)),
            server_recv_time=PreciseTime(ntplib._to_int(response.recv_timestamp),
                                         ntplib._to_frac(response.recv_timestamp)),
            server_sent_time=PreciseTime(ntplib._to_int(response.tx_timestamp),
                                         ntplib._to_frac(response.tx_timestamp)),
            client_recv_time=PreciseTime(ntplib._to_int(response.dest_timestamp),
                                         ntplib._to_frac(response.dest_timestamp))
        )
        main_details: NtpMainDetails = NtpMainDetails(
            offset=response.offset,
            rtt=response.delay,
            stratum=response.stratum,
            precision=response.precision,
            reachability=""
        )

        extra_details: NtpExtraDetails = NtpExtraDetails(
            root_delay=convert_float_to_precise_time(response.root_delay),
            ntp_last_sync_time=convert_float_to_precise_time(response.ref_timestamp),
            leap=response.leap,
            poll=response.poll,
            root_dispersion=convert_float_to_precise_time(response.root_dispersion)
        )

        return NtpMeasurement(vantage_point_ip, server_info, timestamps, main_details, extra_details)
    except Exception as e:
        print("Error in convert response to measurement:", e)
        return None


def print_ntp_measurement(measurement: NtpMeasurement) -> bool:
    """
        It prints the ntp measurement in a human-readable format and returns True if the printing was successful.

        Args:
            measurement (NtpMeasurement): the NtpMeasurement object.
    """
    try:
        print("=== NTP Measurement ===")
        print(f"Vantage Point IP:      {measurement.vantage_point_ip}")
        # Server Info
        server = measurement.server_info
        print(f"Server Name:           {server.ntp_server_name}")
        print(f"Server IP:             {server.ntp_server_ip}")
        print(f"NTP Version:           {server.ntp_version}")
        print(f"Reference Parent IP:   {server.ntp_server_ref_parent_ip}")
        print(f"Reference Name (Raw):  {server.ref_name}")

        # Timestamps
        timestamps = measurement.timestamps
        print(
            f"Client sent time:      {ntp_precise_time_to_human_date(timestamps.client_sent_time)} : s: {timestamps.client_sent_time.seconds} f: {timestamps.client_sent_time.fraction}")
        print(
            f"Server recv time:      {ntp_precise_time_to_human_date(timestamps.server_recv_time)} : s: {timestamps.server_recv_time.seconds} f: {timestamps.server_recv_time.fraction}")
        print(
            f"Server sent time:      {ntp_precise_time_to_human_date(timestamps.server_sent_time)} : s: {timestamps.server_sent_time.seconds} f: {timestamps.server_sent_time.fraction}")
        print(
            f"Client recv time:      {ntp_precise_time_to_human_date(timestamps.client_recv_time)} : s: {timestamps.client_recv_time.seconds} f: {timestamps.client_recv_time.fraction}")

        # Main Details
        main = measurement.main_details
        print(f"Offset (s):            {main.offset}")
        print(f"Delay (s):             {main.rtt}")
        print(f"Stratum:               {main.stratum}")
        print(f"Precision:             {main.precision}")
        print(f"Reachability:          {main.reachability}")

        # Extra Details
        extra = measurement.extra_details
        print(f"Root Delay:            {ntplib._to_time(extra.root_delay.seconds, extra.root_delay.fraction)}")
        print(f"Last Sync Time:        {ntp_precise_time_to_human_date(extra.ntp_last_sync_time)}")
        print(f"Leap:                  {extra.leap}")

        print("=========================")
        return True
    except Exception as e:
        print("Error:", e)
        return False


def perform_ripe_measurement_domain_name(server_name: str, client_ip: str,
                                         probes_requested: int =
                                         get_ripe_number_of_probes_per_measurement()) -> int:
    """
    This method performs a RIPE measurement on a domain name. It lets the RIPE atlas probe to
    decide which IP of that domain name to use. (You can see this IP from the details of the
    measurement by looking at the measurement ID)

    Args:
        server_name (str): The domain name of the NTP server.
        client_ip (str): The IP address of the NTP server.
        probes_requested (int): The number of probes requested.

    Returns:
        int: It returns the ID of the measurement and the list of IPs of the domain name.
                               You can find in the measurement what IP it used.

    Raises:
        InputError: If the conversion could not be performed.
        RipeMeasurementError: If the ripe measurement could not be performed.
    """

    if probes_requested <= 0:
        raise InputError("Probes requested must be greater than 0.")
    # domain_ips: list[str] = domain_name_to_ip_list(server_name, client_ip)
    # same IP family as the client
    ip_family: int = get_ip_family(client_ip)
    # we will make an NTP measurement from probes to the domain name.

    # measurement settings
    headers, request_content = get_request_settings(ip_family_of_ntp_server=ip_family, ntp_server=server_name,
                                                    client_ip=client_ip, probes_requested=probes_requested)
    # perform the measurement
    response = requests.post(
        "https://atlas.ripe.net/api/v2/measurements/",
        headers=headers,
        data=json.dumps(request_content)
    )

    data = response.json()
    # the answer has a list of measurements, but we only did one measurement so we send one.
    # pprint.pprint(data)
    try:
        ans: int = data["measurements"][0]
    except Exception as e:
        if "error" in data:
            raise RipeMeasurementError(data["error"])
        else:
            raise RipeMeasurementError(f"Ripe measurement failed:{e}")
    return ans


def perform_ripe_measurement_ip(ntp_server_ip: str, client_ip: str,
                                probes_requested: int = get_ripe_number_of_probes_per_measurement()) -> int:
    """
    This method performs a RIPE measurement and returns the ID of the measurement.

    Args:
        ntp_server_ip (str): The NTP server IP.
        client_ip (str): The IP of the client.
        probes_requested (int): The number of probes requested.

    Returns:
        int: The ID of the measurement.

    Raises:
        InputError: If the NTP server IP is not valid, probe requested is negative
        RipeMeasurementError: If the ripe measurement could not be performed.
    """

    if probes_requested <= 0:
        raise InputError("Probes requested must be greater than 0.")
    get_ip_family(client_ip)  # this will throw an exception if the client_ip is not an IP address

    ip_family = get_ip_family(ntp_server_ip)  # this will throw an exception if the ntp_server_ip is not an IP address

    # measurement settings
    headers, request_content = get_request_settings(ip_family_of_ntp_server=ip_family, ntp_server=ntp_server_ip,
                                                    client_ip=client_ip, probes_requested=probes_requested)
    # perform the measurement
    response = requests.post(
        "https://atlas.ripe.net/api/v2/measurements/",
        headers=headers,
        data=json.dumps(request_content)
    )

    data = response.json()
    # the answer has a list of measurements, but we only did one measurement so we send one.
    try:
        ans: int = data["measurements"][0]
    except Exception as e:
        if "error" in data:
            raise RipeMeasurementError(data["error"])
        else:
            raise RipeMeasurementError(f"Ripe measurement failed:{e}")
    return ans


def get_request_settings(ip_family_of_ntp_server: int, ntp_server: str, client_ip: str,
                         probes_requested: int = get_ripe_number_of_probes_per_measurement()) -> tuple[dict, dict]:
    """
    This method gets the RIPE measurement settings for the performing a RIPE measurement.
    Args:
        ip_family_of_ntp_server (int): The IP family of the NTP server. (4 or 6)
        ntp_server (str): The NTP server IP address or domain name
        client_ip (str): The IP address of the client
        probes_requested (int): The number of probes requested.

    Returns:
        tuple[dict,dict]: Returns the RIPE measurement settings for the performing a RIPE measurement.

    Raises:
        InputError: If the input is invalid.
        ValueError: If some variable in env is not correctly set.
    """
    headers = {
        "Authorization": f"Key {get_ripe_api_token()}",
        "Content-Type": "application/json"
    }
    request_content = {"definitions": [
        {
            "type": "ntp",
            "af": ip_family_of_ntp_server,
            "resolve_on_probe": True,
            "description": f"NTP measurement to {ntp_server}",
            "packets": get_ripe_packets_per_probe(),
            "timeout": get_ripe_timeout_per_probe_ms(),
            "skip_dns_check": False,
            "target": ntp_server
        }
    ],
        "is_oneoff": True,
        "bill_to": get_ripe_account_email(),
        "probes": get_probes(client_ip, probes_requested)  # we want probes close to the client
    }
    return headers, request_content
# m=perform_ntp_measurement_domain_name("time.google.com")
# m=perform_ntp_measurement_domain_name("pool.ntp.org","83.25.24.10")
# print_ntp_measurement(m)
# import time
#
# start = time.time()
# print(perform_ripe_measurement_domain_name("time.apple.com","145.94.210.165")) #("89.46.74.148"))
# end = time.time()
#
# print(end - start)<|MERGE_RESOLUTION|>--- conflicted
+++ resolved
@@ -9,7 +9,7 @@
 from server.app.utils.location_resolver import get_country_for_ip, get_coordinates_for_ip
 from server.app.models.CustomError import InputError, RipeMeasurementError
 from server.app.utils.calculations import ntp_precise_time_to_human_date, convert_float_to_precise_time
-from server.app.utils.ip_utils import get_ip_family, ref_id_to_ip_or_name, get_server_ip
+from server.app.utils.ip_utils import get_ip_family, ref_id_to_ip_or_name, get_server_ip, ip_to_str
 from server.app.utils.load_config_data import get_ripe_account_email, get_ripe_api_token, get_ntp_version, \
     get_timeout_measurement_s, get_ripe_number_of_probes_per_measurement, \
     get_ripe_timeout_per_probe_ms, get_ripe_packets_per_probe
@@ -22,44 +22,6 @@
 from server.app.dtos.NtpTimestamps import NtpTimestamps
 from server.app.dtos.PreciseTime import PreciseTime
 from server.app.utils.validate import is_ip_address
-
-
-<<<<<<< HEAD
-=======
-def perform_ntp_measurement_domain_name(server_name: str = "pool.ntp.org", client_ip: Optional[str] = None,
-                                        ntp_version: int = get_ntp_version()) -> Optional[NtpMeasurement]:
-    """
-    This method performs a NTP measurement on a NTP server from its domain name. The "other IPs list" of the
-    measurement will be an empty list, or it will contain some elements. It would not be None.
-
-    Args:
-        server_name (str): the name of the ntp server
-        client_ip (str|None): the ip address of the client (if given)
-        ntp_version (int): the version of the ntp that you want to use
-
-    Returns:
-        Optional[NtpMeasurement]: it returns the NTP measurement object or None if there is a timeout
-
-    Raises:
-        Exception: If the domain name is invalid or cannot be converted to an IP list
-    """
-    domain_ips: list[str] = domain_name_to_ip_list(server_name, client_ip)
-    # domain_ips contains a list of ips that are good to use. We can simply use the first one
-    ip_str = domain_ips[0]
-    try:
-        client = ntplib.NTPClient()
-        response_from_ntplib = client.request(ip_str, ntp_version, timeout=get_timeout_measurement_s())
-        r = convert_ntp_response_to_measurement(response=response_from_ntplib,
-                                                server_ip_str=ip_str,
-                                                server_name=server_name,
-                                                ntp_version=ntp_version)
-        if r is None:
-            return None
-        else:
-            return r
-    except Exception as e:
-        print("Error in measure from name:", e)
-        return None
 
 
 def get_non_responding_ntp_measurement(server_ip_str: str, server_name: Optional[str],
@@ -126,7 +88,6 @@
     return NtpMeasurement(vantage_point_ip, server_info, timestamps, main_details, extra_details)
 
 
->>>>>>> c6fe94c2
 def perform_ntp_measurement_domain_name_list(server_name: str = "pool.ntp.org", client_ip: Optional[str] = None,
                                              ntp_version: int = get_ntp_version()) -> Optional[list[NtpMeasurement]]:
     """
@@ -215,8 +176,6 @@
         vantage_point_ip_temp = get_server_ip()
         if vantage_point_ip_temp is not None:
             vantage_point_ip = vantage_point_ip_temp
-        else:
-            vantage_point_ip = ip_address("0.0.0.0")
         ref_ip, ref_name = ref_id_to_ip_or_name(response.ref_id,
                                                 response.stratum)
         server_ip = ip_address(server_ip_str)
@@ -226,8 +185,8 @@
             ntp_server_name=server_name,
             ntp_server_ref_parent_ip=ref_ip,
             ref_name=ref_name,
-            ntp_server_location=ServerLocation(country_code=get_country_for_ip(str(server_ip)),
-                                               coordinates=get_coordinates_for_ip(str(server_ip)))
+            ntp_server_location=ServerLocation(country_code=get_country_for_ip(ip_to_str(server_ip)),
+                                               coordinates=get_coordinates_for_ip(ip_to_str(server_ip)))
         )
 
         timestamps: NtpTimestamps = NtpTimestamps(
@@ -353,7 +312,6 @@
 
     data = response.json()
     # the answer has a list of measurements, but we only did one measurement so we send one.
-    # pprint.pprint(data)
     try:
         ans: int = data["measurements"][0]
     except Exception as e:
@@ -425,6 +383,7 @@
 
     Raises:
         InputError: If the input is invalid.
+        RipeMeasurementError: If the ripe measurement could not be performed.
         ValueError: If some variable in env is not correctly set.
     """
     headers = {
