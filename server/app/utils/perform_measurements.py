--- conflicted
+++ resolved
@@ -5,7 +5,6 @@
 from typing import Optional
 
 import requests
-<<<<<<< HEAD
 
 from server.app.utils.calculations import ntp_precise_time_to_human_date
 from server.app.utils.ip_utils import get_ip_family, ref_id_to_ip_or_name
@@ -15,13 +14,6 @@
 from server.app.utils.ripe_probes import get_probes
 from server.app.services.NtpCalculator import NtpCalculator
 from server.app.utils.domain_name_to_ip import domain_name_to_ip_list
-=======
-from server.app.utils.ip_utils import get_ip_family, ref_id_to_ip_or_name
-from server.app.utils.load_env_vals import get_ripe_account_email, get_ripe_api_token
-from server.app.utils.ripe_probes import get_probes
-from server.app.utils.domain_name_to_ip import (domain_name_to_ip_default, domain_name_to_ip_close_to_client, \
-                                                domain_name_to_ip_list)
->>>>>>> da549955
 from server.app.dtos.NtpExtraDetails import NtpExtraDetails
 from server.app.dtos.NtpMainDetails import NtpMainDetails
 from server.app.dtos.NtpMeasurement import NtpMeasurement
@@ -272,15 +264,9 @@
         print("Error:", e)
         return False
 
-<<<<<<< HEAD
-def perform_ripe_measurement_domain_name(server_name: str, client_ip: Optional[str]=None,
+def perform_ripe_measurement_domain_name(server_name: str, client_ip: Optional[str] = None,
                                          probes_requested: int =
                                          get_ripe_number_of_probes_per_measurement()) -> tuple[int, list[str]]:
-=======
-
-def perform_ripe_measurement_domain_name(server_name: str, client_ip: str | None = None,
-                                         probes_requested: int = 30) -> tuple[int, list[str]]:
->>>>>>> da549955
     """
     This method performs a RIPE measurement on a domain name. It transforms the domain name of the NTP server into
     an IP address, and then it uses perform_ripe_measurement_ip method.
@@ -303,12 +289,8 @@
     return perform_ripe_measurement_ip(ip_str, probes_requested), domain_ips
 
 
-<<<<<<< HEAD
 def perform_ripe_measurement_ip(ntp_server_ip: str,
                                 probes_requested: int=get_ripe_number_of_probes_per_measurement()) -> int:
-=======
-def perform_ripe_measurement_ip(ntp_server_ip: str, probes_requested: int = 30) -> int:
->>>>>>> da549955
     """
     This method performs a RIPE measurement and returns the code of the measurement.
 
@@ -327,7 +309,7 @@
         raise Exception("Probe requested must be greater than 0.")
 
     # measurement settings
-    ip_family = get_ip_family(ntp_server_ip)  # this will throw an exception if the ntp_server_ip is not an IP address
+    ip_family = get_ip_family(ntp_server_ip) # this will throw an exception if the ntp_server_ip is not an IP address
     api_key = get_ripe_api_token()
     packets_count = get_ripe_packets_per_probe()
     ripe_account_email = get_ripe_account_email()
