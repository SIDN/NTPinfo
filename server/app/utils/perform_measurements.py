--- conflicted
+++ resolved
@@ -24,16 +24,17 @@
 from server.app.utils.validate import is_ip_address
 
 
+
 def perform_ntp_measurement_domain_name_list(server_name: str, client_ip: Optional[str] = None, wanted_ip_type: int = 4,
                                              ntp_version: int = get_ntp_version()) -> Optional[list[NtpMeasurement]]:
     """
     This method performs a NTP measurement on a NTP server from all the IPs got back from its domain name.
 
     Args:
-        server_name (str): The name of the ntp server
-        client_ip (Optional[str]): The IP address of the client (if given)
-        wanted_ip_type (int): The IP type that we want to measure
-        ntp_version (int): The version of the ntp that you want to use
+        server_name (str): The name of the ntp server.
+        client_ip (Optional[str]): The IP address of the client (if given).
+        wanted_ip_type (int): The IP type that we want to measure.
+        ntp_version (int): The version of the ntp that you want to use.
 
     Returns:
         Optional[list[NtpMeasurement]]: It returns a list of NTP measurement objects or None if there is a timeout.
@@ -98,15 +99,6 @@
     This method converts an NTP response to an NTP measurement object.
 
     Args:
-<<<<<<< HEAD
-        response (ntplib.NTPStats): the NTP response to convert
-        server_ip_str (str): the ip address of the ntp server in string format
-        server_name (Optional[str]): the name of the ntp server
-        ntp_version (int): the version of the ntp that you want to use
-
-    Returns:
-        Optional[NtpMeasurement]: it returns a NTP measurement object if converting was successful
-=======
         response (ntplib.NTPStats): The NTP response to convert.
         server_ip_str (str): The IP address of the ntp server in string format.
         server_name (Optional[str]): The name of the ntp server.
@@ -114,7 +106,6 @@
 
     Returns:
         Optional[NtpMeasurement]: It returns an NTP measurement object if the conversion was successful.
->>>>>>> 8d82ba27
     """
     try:
         vantage_point_ip = None
@@ -173,11 +164,7 @@
         It prints the ntp measurement in a human-readable format and returns True if the printing was successful.
 
         Args:
-<<<<<<< HEAD
-            measurement (NtpMeasurement): the NtpMeasurement object
-=======
             measurement (NtpMeasurement): The NtpMeasurement object.
->>>>>>> 8d82ba27
     """
     try:
         print("=== NTP Measurement ===")
@@ -231,24 +218,24 @@
     measurement by looking at the measurement ID)
 
     Args:
-        server_name (str): The domain name of the NTP server
-        client_ip (str): The IP address of the NTP server
-        wanted_ip_type (int): The IP type that we want to measure
-        probes_requested (int): The number of probes requested
+        server_name (str): The domain name of the NTP server.
+        client_ip (str): The IP address of the NTP server.
+        wanted_ip_type (int): The IP type that we want to measure.
+        probes_requested (int): The number of probes requested.
 
     Returns:
         int: It returns the ID of the measurement and the list of IPs of the domain name.
-                               You can find in the measurement what IP it used
+                               You can find in the measurement what IP it used.
 
     Raises:
-        InputError: If the conversion could not be performed
-        RipeMeasurementError: If the ripe measurement could not be performed
+        InputError: If the conversion could not be performed.
+        RipeMeasurementError: If the ripe measurement could not be performed.
     """
 
     if probes_requested <= 0:
         raise InputError("Probes requested must be greater than 0.")
 
-    get_ip_family(client_ip)  # throws an error if it is invalid
+    get_ip_family(client_ip) # throws an error if it is invalid
     # we will make an NTP measurement from probes to the domain name.
 
     # measurement settings
@@ -280,21 +267,16 @@
     This method performs a RIPE measurement and returns the ID of the measurement.
 
     Args:
-        ntp_server_ip (str): The NTP server IP
-        client_ip (str): The IP of the client
-        probes_requested (int): The number of probes requested
-
-    Returns:
-        int: The ID of the measurement
+        ntp_server_ip (str): The NTP server IP.
+        client_ip (str): The IP of the client.
+        probes_requested (int): The number of probes requested.
+
+    Returns:
+        int: The ID of the measurement.
 
     Raises:
-<<<<<<< HEAD
-        InputError: If the NTP server IP is not valid, probe requested is negative
-        RipeMeasurementError: If the ripe measurement could not be performed
-=======
         InputError: If the NTP server IP is not valid, probe requested is negative.
         RipeMeasurementError: If the ripe measurement could not be performed.
->>>>>>> 8d82ba27
     """
 
     if probes_requested <= 0:
@@ -329,17 +311,7 @@
                          probes_requested: int = get_ripe_number_of_probes_per_measurement()) -> tuple[dict, dict]:
     """
     This method gets the RIPE measurement settings for the performing a RIPE measurement.
-
-    Args:
-<<<<<<< HEAD
-        ip_family_of_ntp_server (int): The IP family of the NTP server (4 or 6)
-        ntp_server (str): The NTP server IP address or domain name
-        client_ip (str): The IP address of the client
-        probes_requested (int): The number of probes requested
-
-    Returns:
-        tuple[dict,dict]: Returns the RIPE measurement settings for the performing a RIPE measurement
-=======
+    Args:
         ip_family_of_ntp_server (int): The IP family of the NTP server. (4 or 6)
         ntp_server (str): The NTP server IP address or domain name.
         client_ip (str): The IP address of the client.
@@ -347,12 +319,11 @@
 
     Returns:
         tuple[dict, dict]: Returns the RIPE measurement settings for the performing a RIPE measurement.
->>>>>>> 8d82ba27
 
     Raises:
-        InputError: If the input is invalid
-        RipeMeasurementError: If the ripe measurement could not be performed
-        ValueError: If some variable in env is not correctly set
+        InputError: If the input is invalid.
+        RipeMeasurementError: If the ripe measurement could not be performed.
+        ValueError: If some variable in env is not correctly set.
     """
     headers = {
         "Authorization": f"Key {get_ripe_api_token()}",
