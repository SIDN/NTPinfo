--- conflicted
+++ resolved
@@ -1,4 +1,3 @@
-import os
 from contextlib import asynccontextmanager
 from typing import Union, Any, AsyncGenerator
 from fastapi import FastAPI, Request, Response
@@ -15,6 +14,7 @@
 from slowapi import _rate_limit_exceeded_handler
 from slowapi.errors import RateLimitExceeded
 import os
+
 
 def create_app(dev: bool = True) -> FastAPI:
     """
@@ -41,27 +41,20 @@
             print(f"Configuration error: {e}")
             raise
 
-    # @asynccontextmanager
-    # async def lifespan(app: FastAPI) -> AsyncGenerator[None, Any]:
-    #     """
-    #     Application lifespan context manager.
-    #
-    #     Initializes the database schema if in development mode.
-    #
-    #     Args:
-    #         app (FastAPI): The FastAPI application instance.
-    #
-    #     Yields:
-    #         None
-    #     """
-    #     if dev:
-    #         engine = init_engine()
-    #         Base.metadata.create_all(bind=engine)
-    #     yield
-
     @asynccontextmanager
     async def lifespan(app: FastAPI) -> AsyncGenerator[None, Any]:
-        if os.getenv("APP_ENV") == "development":
+        """
+        Application lifespan context manager.
+
+        Initializes the database schema if in development mode.
+
+        Args:
+            app (FastAPI): The FastAPI application instance.
+
+        Yields:
+            None
+        """
+        if dev:
             engine = init_engine()
             Base.metadata.create_all(bind=engine)
         yield
@@ -85,11 +78,7 @@
     app.include_router(router)
     app.add_middleware(
         CORSMiddleware,
-<<<<<<< HEAD
-        allow_origins=["http://localhost:5173", "https://myapp.local"],
-=======
         allow_origins=[os.getenv("CLIENT_URL", "http://localhost:5173")],
->>>>>>> 8326df1c
         allow_credentials=True,
         allow_methods=["*"],
         allow_headers=["*"],
@@ -115,4 +104,9 @@
 if __name__ == "__main__":
     import uvicorn
 
-    uvicorn.run("server.app.main:create_app", reload=True)+    uvicorn.run("server.app.main:create_app", reload=True)
+
+# 👇 Add this conditional for Gunicorn usage
+if __name__ != "__main__":
+    # When run by Gunicorn, we want production mode
+    app = create_app(dev=False)