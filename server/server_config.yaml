--- conflicted
+++ resolved
@@ -17,14 +17,7 @@
 ripe_atlas:
   timeout_per_probe_ms: 4000
   packets_per_probe: 3
-<<<<<<< HEAD
-  number_of_probes_per_measurement: 35
-  max_probes_per_measurement: 100
-  probes_wanted_percentages: [ 0.5, 0.5, 0, 0, 0 ] # exactly 5 values and their sum must be 1 (100%)
-
+  number_of_probes_per_measurement: 3
 
 max_mind:
-  path: "../../GeoLite2-City.mmdb"
-=======
-  number_of_probes_per_measurement: 3
->>>>>>> 8b52b729
+  path: "../../GeoLite2-City.mmdb"