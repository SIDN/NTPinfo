stages:
  - typecheck
  - lint
  - test
  - docs

image: python:3.13.3

variables:
  PIP_CACHE_DIR: "$CI_PROJECT_DIR/.cache/pip"
  PYTHONPATH: "$CI_PROJECT_DIR"
  #for container
  POSTGRES_DB: myapp_test
  POSTGRES_USER: test_user
  POSTGRES_PASSWORD: test_password

  #for app
  DB_HOST: postgres
  DB_PORT: 5432
  DB_NAME: myapp_test
  DB_USER: test_user
  DB_PASSWORD: test_password

  DATABASE_URL: postgresql://test_user:test_password@postgres:5432/myapp_test

cache:
  key:
    files:
      - server/requirements.txt
      - client/package-lock.json
  paths:
    - .cache/pip
    - .cache/wheels
    - client/node_modules/

before_script:
  - python --version
  - python -m venv venv
  - source venv/bin/activate
  - pip install --upgrade pip
  - pip wheel --wheel-dir=.cache/wheels -r server/requirements.txt
  - pip install --no-index --find-links=.cache/wheels -r server/requirements.txt

typecheck:
  stage: typecheck
  script:
    - source venv/bin/activate
    - mypy
  rules:
    - if: $CI_PIPELINE_SOURCE == "merge_request_event"
    - if: $CI_COMMIT_BRANCH == $CI_DEFAULT_BRANCH

# ------------------------------------- BACKEND JOBS -------------------------------

server_lint:
  stage: lint
  script:
    - source venv/bin/activate
    - flake8 server/
  rules:
    - if: $CI_PIPELINE_SOURCE == "merge_request_event"
    - if: $CI_COMMIT_BRANCH == $CI_DEFAULT_BRANCH

services:
  - name: postgres:15
    alias: postgres

server_tests:
  stage: test
  script:
    - source venv/bin/activate
    - apt-get update && apt-get install -y postgresql-client
    - until pg_isready -h postgres -p 5432; do echo "Waiting for postgres..."; sleep 1; done
    - PGPASSWORD=test_password psql -h postgres -U test_user -d myapp_test -c "SELECT 1;"
    - |
      if [ ! -f .env ]; then
        echo "token=$ripe_api_token" > .env
        echo "email=$ripe_account_email" >> .env
        echo ".env file created"
      else
        echo ".env file already exists, skipping creation"
      fi
    - pytest --cov=server --cov-report=term-missing server/tests/
    - rm -f .env
  coverage: '/TOTAL\s+\d+\s+\d+\s+\d+\s+(\d+%)$/'
  rules:
    - if: $CI_PIPELINE_SOURCE == "merge_request_event"
    - if: $CI_COMMIT_BRANCH == $CI_DEFAULT_BRANCH

<<<<<<< HEAD
build_docs:
  stage: docs
  script:
    - source venv/bin/activate
    - pip install sphinx sphinx-rtd-theme sphinx-autodoc-typehints sphinxcontrib-openapi
    - cd docs
    - make html
  artifacts:
    paths:
      - docs/build/html
  #    expire_in: 1 week
  rules:
    - if: $CI_COMMIT_BRANCH == $CI_DEFAULT_BRANCH
=======
# -------------------------------- FRONTEND JOBS  -------------------------------------------

client_lint:
  stage: lint
  image: node:20
  before_script:
    - cd client
    - npm ci
  script:
    - npm run lint
  rules:
    - if: $CI_PIPELINE_SOURCE == "merge_request_event"
    - if: $CI_COMMIT_BRANCH == $CI_DEFAULT_BRANCH

client_tests:
  stage: test
  image: node:20
  before_script:
    - cd client
    - npm ci
    - |
      if [ ! -f .env ]; then
        echo "VITE_SERVER_HOST_ADDRESS=http://localhost:8000" > .env
        echo "VITE_STATUS_THRESHOLD=1000" >> .env
        echo ".env file created"
      else
        echo ".env file already exists, skipping creation"
      fi
  script:
    - npm run test
  artifacts:
    paths:
      - client/coverage
  rules:
    - if: $CI_PIPELINE_SOURCE == "merge_request_event"
    - if: $CI_COMMIT_BRANCH == $CI_DEFAULT_BRANCH
#build_docs:
#  stage: docs
#  script:
#    - source venv/bin/activate
#    - pip install sphinx sphinx-rtd-theme
#    - cd docs
#    - make html
#  artifacts:
#    paths:
#      - docs/build/html
#    expire_in: 1 week
#  rules:
#    - if: $CI_COMMIT_BRANCH == $CI_DEFAULT_BRANCH
>>>>>>> f4ae9257

pages:
  stage: docs
  needs: [ build_docs ]
  script:
    - mv docs/build/html public
  artifacts:
    paths:
      - public
    #    expire_in: 1 week
  rules:
    - if: $CI_COMMIT_BRANCH == $CI_DEFAULT_BRANCH<|MERGE_RESOLUTION|>--- conflicted
+++ resolved
@@ -87,21 +87,6 @@
     - if: $CI_PIPELINE_SOURCE == "merge_request_event"
     - if: $CI_COMMIT_BRANCH == $CI_DEFAULT_BRANCH
 
-<<<<<<< HEAD
-build_docs:
-  stage: docs
-  script:
-    - source venv/bin/activate
-    - pip install sphinx sphinx-rtd-theme sphinx-autodoc-typehints sphinxcontrib-openapi
-    - cd docs
-    - make html
-  artifacts:
-    paths:
-      - docs/build/html
-  #    expire_in: 1 week
-  rules:
-    - if: $CI_COMMIT_BRANCH == $CI_DEFAULT_BRANCH
-=======
 # -------------------------------- FRONTEND JOBS  -------------------------------------------
 
 client_lint:
@@ -151,7 +136,19 @@
 #    expire_in: 1 week
 #  rules:
 #    - if: $CI_COMMIT_BRANCH == $CI_DEFAULT_BRANCH
->>>>>>> f4ae9257
+build_docs:
+  stage: docs
+  script:
+    - source venv/bin/activate
+    - pip install sphinx sphinx-rtd-theme sphinx-autodoc-typehints sphinxcontrib-openapi
+    - cd docs
+    - make html
+  artifacts:
+    paths:
+      - docs/build/html
+  #    expire_in: 1 week
+#  rules:
+#    - if: $CI_COMMIT_BRANCH == $CI_DEFAULT_BRANCH
 
 pages:
   stage: docs
@@ -162,5 +159,5 @@
     paths:
       - public
     #    expire_in: 1 week
-  rules:
-    - if: $CI_COMMIT_BRANCH == $CI_DEFAULT_BRANCH+#  rules:
+#    - if: $CI_COMMIT_BRANCH == $CI_DEFAULT_BRANCH