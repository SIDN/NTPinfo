### **Group 15d**

# Are your time servers on time. Active Internet Measurements to evaluate time servers.

## Product Structure

The product is split into 2 parts. The first one is the server side, that handles the
measurements and API calls to `ntplib` and the Ripe Atlas API, stores measurements
in the database and interacts with it to retrieve historical data, and has classes and
an API to send data to the front end and client side. The second part is the client,
which contains all of the front-end of the application. It uses `React` with `Vite`, base
`CSS` for styling, `ChartJS` for data visualization, and `axios` for API interaction.

## Table of Contents

- [Server](#server)
  - [Database design](#database-design)
  - [Server Setup and Running](#server-setup-and-running)
- [Client](#client)
  - [Client Setup and Running](#client-setup-and-running)
  - [Global Types](#global-types)
  - [API Usage](#api-usage)
  - [API Hooks](#api-hooks)
  - [TypeScript Components](#typescript-components)

### Server

#### Database design

The database used to store measurements uses `PostgreSQL` for its persistance.

The design for the two tables used to store data are shown in `database-schema.md`

#### Server Setup and Running

To set up and run the backend server, follow these steps:

---

1. **Create a virtual environment**:

    ```bash
    python -m venv venv
    ```

   Then activate the virtual environment:
    - On **macOS/Linux**:
        ```bash
        source venv/bin/activate
        ```
    - On **Windows**:
        ```bash
        .\venv\Scripts\activate
        ```

---

2. **Create a `.env` file** in the `root` directory with your accounts credentials in the following format:

    ```dotenv
    DB_NAME={db_name}
    DB_USER=postgres
    DB_PASSWORD=postgres
    DB_HOST=localhost
    DB_PORT=5432
    IPINFO_LITE_API_TOKEN={API}
    ripe_api_token={ripe API with persmission to perform measurments}
    ripe_account_email={email of your ripe account}
    ACCOUNT_ID={geolite account id}
    LICENSE_KEY={geolite key}
    ```
   Besides, the config file with public data for the server is `server/server_config.yaml` and it contains the following variables:

      ```yaml
        ntp:
          version: 4
          timeout_measurement_s: 7  # in seconds
          number_of_measurements_for_calculating_jitter: 8


        edns:
          mask_ipv4: 24 # bits
          mask_ipv6: 56 # bits
          default_order_of_edns_servers: # you can add multiple servers ipv4 or ipv6. The first one has the highest priority.
            # The others are used in case the first one cannot solve the domain name
            - "8.8.8.8"
            - "1.1.1.1"
<<<<<<< HEAD
          edns_timeout_s: 2 # in seconds


=======
            - "2001:4860:4860::8888"
          edns_timeout_s: 3 # in seconds
        
        
>>>>>>> 4dc17d61
        ripe_atlas:
          timeout_per_probe_ms: 4000
          packets_per_probe: 3
<<<<<<< HEAD
          number_of_probes_per_measurement: 35
          max_probes_per_measurement: 100
          probes_wanted_percentages: [0.33, 0.30, 0.27, 0.10, 0.0] # exactly 5 values and their sum must be 1 (100%)

        bgp_tools:
          anycast_prefixes_v4_url: "https://raw.githubusercontent.com/bgptools/anycast-prefixes/master/anycatch-v4-prefixes.txt"
          anycast_prefixes_v6_url: "https://raw.githubusercontent.com/bgptools/anycast-prefixes/master/anycatch-v6-prefixes.txt"

        max_mind:
=======
          number_of_probes_per_measurement: 3
        
        bgp_tools:
          anycast_prefixes_v4_url: "https://raw.githubusercontent.com/bgptools/anycast-prefixes/master/anycatch-v4-prefixes.txt"
          anycast_prefixes_v6_url: "https://raw.githubusercontent.com/bgptools/anycast-prefixes/master/anycatch-v6-prefixes.txt"
        
        max_mind: # see load_config_data if you want to change the path
>>>>>>> 4dc17d61
          path_city: "GeoLite2-City.mmdb"
          path_country: "GeoLite2-Country.mmdb"
          path_asn: "GeoLite2-ASN.mmdb"
      ```

<<<<<<< HEAD
    **Common errors**:
    - If you run `update_geolite_and_bgptools_dbs.sh` from Linux or WSL, the file `.env` may contain invisible Windows carriage return characters and this may make the `.sh` script to fail. You can see them using `cat -A .env`. Look for any "^M"
   at the end of lines. You can remove them by running this command: `dos2unix .env`. This should solve the problem.

=======
>>>>>>> 4dc17d61
   **Note**:
    - Ensure PostgreSQL is running and accessible with the credentials provided in the `.env` file.
    - You can edit the config variables, but if there are any variables that are missing or have invalid data, the
      server will not start, and it will tell you exactly which config variables have problems.

---

3. **Install the backend dependencies**:

    ```bash
    cd server
    pip install -r requirements.txt
    ```

---

4. **Download the max mind and BGP tools databases, and schedule running this file once every day**:

    This will initialise the local dbs for geolocation and detecting anycast, and will schedule downloading them every day at 1 AM.
    Be sure that you are in the root folder, and `.env` file has all variables.

    ```bash
    cd ..
    crontab -e
    0 1 * * * /bin/bash /full_path_to/update_geolite_and_bgptools_dbs.sh >> /full_path_to/update_geolite_and_bgptools_dbs.log 2>&1
    ```
   But replace `/full_path_to` with the output of running :
   ```bash 
    pwd
    ```
   Or if you want to manually run it without scheduling:
    ```bash
      ./update_geolite_and_bgptools_dbs.sh
    ```

   **Common errors**:
   - If you run `update_geolite_and_bgptools_dbs.sh` from Linux or WSL, the file `.env` may contain invisible Windows carriage return characters and this may make the `.sh` script to fail. You can see them using `cat -A .env`. Look for any "^M"
       at the end of lines. You can remove them by running this command: `dos2unix .env`. This should solve the problem.
   - If you are using Linux or WSL and you received `/bin/bash^M: bad interpreter: No such file or directory` then it may mean that your script has Windows-style line endings (CRLF, \r\n) instead of Unix-style (LF, \n)
   - If downloading the Geolite databases fails, consider that downloading them has a daily limit per account. (This limit is only for geolite databases)

    **Notes**:
    - Be sure to schedule running this file once every day.

---

5. **Run the server**:

    ```bash
    uvicorn server.app.main:create_app --reload --factory
    ```

    You should see the server running now!
### Client

#### Client Setup and Running

To set up and run the client, follow these steps:

1. **Ensure you have the prerequisites installed**

  - [Node.js](https://nodejs.org/)
  - npm (comes bundled with Node.js)

    ```bash
    node -v
    npm -v
    ```

  If not, install from https://nodejs.org/

2. **Install the dependencies**

    ```bash
    cd ./client
    npm install
    ```

    Ensure you are in the client folder

3. **Running the client**

    ```bash
    npm run dev
    ```

#### Global types

The global types that are used across multiple components are stored in ```client\src\utils\types.ts```.

* **NTPData**
    * This data type is used for storing the relevant variables of the measurements that displayed on the website and
      used for the visualisation of data. It stores the following:
>        * Offset
>        * Round-trip time
>        * Stratum of the NTP server
>        * Jitter
>        * Precision of the NTP server
>        * Time at which the measurement taken as UNIX time
>        * IP address of the NTP server
>        * Name of the NTP server
>        * Reference ID of the reference of the NTP server
>        * Root dispersion of the NTP server
>        * Root delay of the NTP server
>        * The IP address of the vantage point
* **RIPEData**
    * This data type is used for storing the relevant variables received and displayed from the measurements taken from the
      measurents taken by RIPE Atlas. it stores the following:
>        * An NTPData variable with all its data
>        * The ID of the probe that perfomed the measurement
>        * The country the probe is stored in
>        * The geolocation of the probe
>        * If the ripe measurement results were actually received
>        * The measurement ID of the measurement the probe was a part of
* **RIPEResp**
    * This data type is used for the response of the trigger call for the RIPE measurement. It stores the following:
>      * The measurement ID of the measurement that is going to start
>      * the IP of the vantage point that initiated the RIPE measurement
* **Measurement**
    * This data type is used for determining what measurement should be shown on the graphs.
>      It consists of a composite type of the form: ```"RTT" | "offset"```

#### API Usage

There are currently `5` different API endpoints used by the front-end of the application,
These can all be found in ```client\src\hooks```.

They all use ```axios``` for the requests, and each have a different function they implement.
The helper functions for transforming data and  the global types used can all be found in ```client\utils```

##### **API Hooks**

1. **useFetchIPData**

    This hook provides the query of the user as a payload to backend. It can be either an IP or a domain name.

    It performs a **POST** request to the backend to measure the given NTP server.
    If the query is a domain name, the result consists of all NTP servers that it measures from the domain name, if it's an IP, only the NTP
    server corresponding to that specific IP.
    It parses the JSON received from the backend my using the method ```transformJSONDataToNTPData```.

    It returns a **5-tuple**:

    | Return value     | Description                                                  |
    |------------------|--------------------------------------------------------------|
    | ```data```       | An array of NTP results                                      |
    | ```loading```    | ```boolean``` indicating if the measurement is still ongoing |
    | ```error```      | Error object if one occured                                  |
    | ```httpStatus``` | The HTTP status of the request                               |
    | ```fetchData```  | A function for initiating the POST request                   |

2. **useFetchHistoricalIPData**

    This hook provides the data over a specific period of time for the server queried by the user.

    It performs a **GET** request to the backend to fetch historical data.
    The server can, similarly to the previous hook, be either an IP or a domain name.
    The start time and end times are used in the ISO8601 format.
    It parses the JSON received from the backend my using the method ```transformJSONDataToNTPData```.

    It returns a **4-tuple**:

    | Return value     | Description                                                  |
    |------------------|--------------------------------------------------------------|
    | ```data```       | An array of NTP results                                      |
    | ```loading```    | ```boolean``` indicating if the measurement is still ongoing |
    | ```error```      | Error object if one occured                                  |
    | ```fetchData```  | A function for initiating the GET request                    |


3. **useTriggerRipeMeasurement**

    This hook is what send the trigger for the RIPE measurement to be started.

    It performs a **POST** requst to the backend with the queried server as a payload to trigger the measurement.
    As a result it gets a confirmation that the measurement started, as well as the measurement ID of the measurement started, and the IP of the
    vantage point that started the RIPE measurement.
    It parses the JSON received in place, since it a simple response.

    It returns a **4-tuple**:

    | Return value     | Description                                                  |
    |------------------|--------------------------------------------------------------|
    | ```data```       | The response of the trigger as ```RIPERest```                |
    | ```loading```    | ```boolean``` indicating if the measurement is still ongoing |
    | ```error```      | Error object if one occured                                  |
    | ```fetchData```  | A function for initiating the POST request                   |

4. **useFetchRipeData**

    This hook is what is used to receive the actual RIPE measurement data from the backend.

    It perfoms **polling** on the backend's endpoint to regularly update the data it receives.
    This is beacuse RIPE doesn't offer all the data at once, instead slowly sending the measurements from the probes its done.
    It has an adjustable polling rate from the method signature.
    Since the polling may begin before the RIPE measurement is ready, in the case it receives HTTP 405 from the backend (Method not allowed),
    it has a separate timer to retry after.
    The polling continues until there is an error, the measurement is complete, the measurement times out, or until a new one begins.
    In the case of the new measurement beggining, the previous polling call is cancelled in order to prevent interleaving and other issues.

    It returns a **3-tuple** consisting of:

    | Return value | Description                                                  |
    |--------------|--------------------------------------------------------------|
    | ```result``` | An array of RIPE results                                     |
    | ```status``` | compound type indicating the current state of the measurement|
    | ```error```  | Error object if one occured                                  |

- The compound type used for indicating the status is:  ```"pending" | "partial_results" | "complete" | "timeout" | "error"```

5. **useIpInfo**

    This hook is for fetching the geolocation of IPs in a way that does not require data communication with the backend

    It makes used of ```ip-api``` for the retreival of geolocation data from IPs via a **GET**.
    It saves both the coordinates retrieved and the country code.
    It is only used for getting the location of the NTP servers queried, as well as the vantage point.
    It saves the result as a ```IpInfoData``` data variable which consists of:
      - a ```[number,number]``` type: ```coordinates```
      - a `string` type: ```country_code```
    This type is not saved in ```client\utils``` since it is not widely used like the other types there

    It returns a **5-tuple**:

    | Return value     | Description                                                  |
    |------------------|--------------------------------------------------------------|
    | ```data```       | Geolocation data fetched as ```IpInfoData```                 |
    | ```loading```    | ```boolean``` indicating if the measurement is still ongoing |
    | ```error```      | Error object if one occured                                  |
    | ```fetchData```  | A function for initiating the GET request                    |
    | ```clearIP```    | A function for resetting the state of ```data```             |

    It is important to note that if the IP address provided is private, then the ```coordinates``` field of the result will have the following format: ```[undefined, undefined]```

#### TypeScript Components

For the better running, understanding and modularity of the code, several sections of the front-end were split into
different components.

* **DownloadButton**
* **Hero**
* **InputSection**
* **LineGraph**
    * A component that uses ChartJS to create line graph for the data provided. Uses the `Measurement` type to make the
      graph show either delay or offset
      as measures on the y-axis. These values are taken from data provided to the component as an array of `NTPData`.
    * The `Measurement` type conists of either the strings ``delay`` or ``offset``, to indicate which of the desired
      measure will be indicated.
    * On the x-axis is shows the time of measurement, as a string of a `Date` object, taken from the `time` field of
      `NTPData`.
* **LoadingSpinner**
* **ResultSummary**
* **TimeInput**
* **Visualization**
    * The popup that appears when pressing the "View Historical Data" button. It contains all the possible options for
      choosing which data to visualize
    * Contains **Dropdowns** for choosing the desired time period.
    * The `Custom` button allows the user to input a time period of their choice using the new fields that appear.
    * The `Delay` and `Offset` radios are used to pick the option of which measurement to be shown.
    * The **DownloadButtons** allow the user to download the data for the data during the selected time period.
* **WorldMap**
    * This component renders a map for all the geolocation data to be visualized
    * Makes use of `Leaflet` for rendering the map
    * The base tile used is ***Dark Matter*** offered by [CARTO](https://carto.com/)
    * It shows the location of the probes, NTP server(s) and vantage point
    * The icons used can be found in `src\assets`
    * Each point on the map show some information related to it, such as:
      - RTT, Offset and probe ID for the RIPE probes
      - IP and name for the NTP server(s)
      - IP and location for the vantage point<|MERGE_RESOLUTION|>--- conflicted
+++ resolved
@@ -85,50 +85,25 @@
             # The others are used in case the first one cannot solve the domain name
             - "8.8.8.8"
             - "1.1.1.1"
-<<<<<<< HEAD
-          edns_timeout_s: 2 # in seconds
-
-
-=======
             - "2001:4860:4860::8888"
           edns_timeout_s: 3 # in seconds
-        
-        
->>>>>>> 4dc17d61
+
+
         ripe_atlas:
           timeout_per_probe_ms: 4000
           packets_per_probe: 3
-<<<<<<< HEAD
-          number_of_probes_per_measurement: 35
-          max_probes_per_measurement: 100
-          probes_wanted_percentages: [0.33, 0.30, 0.27, 0.10, 0.0] # exactly 5 values and their sum must be 1 (100%)
+          number_of_probes_per_measurement: 3
 
         bgp_tools:
           anycast_prefixes_v4_url: "https://raw.githubusercontent.com/bgptools/anycast-prefixes/master/anycatch-v4-prefixes.txt"
           anycast_prefixes_v6_url: "https://raw.githubusercontent.com/bgptools/anycast-prefixes/master/anycatch-v6-prefixes.txt"
 
-        max_mind:
-=======
-          number_of_probes_per_measurement: 3
-        
-        bgp_tools:
-          anycast_prefixes_v4_url: "https://raw.githubusercontent.com/bgptools/anycast-prefixes/master/anycatch-v4-prefixes.txt"
-          anycast_prefixes_v6_url: "https://raw.githubusercontent.com/bgptools/anycast-prefixes/master/anycatch-v6-prefixes.txt"
-        
         max_mind: # see load_config_data if you want to change the path
->>>>>>> 4dc17d61
           path_city: "GeoLite2-City.mmdb"
           path_country: "GeoLite2-Country.mmdb"
           path_asn: "GeoLite2-ASN.mmdb"
       ```
 
-<<<<<<< HEAD
-    **Common errors**:
-    - If you run `update_geolite_and_bgptools_dbs.sh` from Linux or WSL, the file `.env` may contain invisible Windows carriage return characters and this may make the `.sh` script to fail. You can see them using `cat -A .env`. Look for any "^M"
-   at the end of lines. You can remove them by running this command: `dos2unix .env`. This should solve the problem.
-
-=======
->>>>>>> 4dc17d61
    **Note**:
     - Ensure PostgreSQL is running and accessible with the credentials provided in the `.env` file.
     - You can edit the config variables, but if there are any variables that are missing or have invalid data, the
@@ -156,7 +131,7 @@
     0 1 * * * /bin/bash /full_path_to/update_geolite_and_bgptools_dbs.sh >> /full_path_to/update_geolite_and_bgptools_dbs.log 2>&1
     ```
    But replace `/full_path_to` with the output of running :
-   ```bash 
+   ```bash
     pwd
     ```
    Or if you want to manually run it without scheduling:
