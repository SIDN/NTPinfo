import { useState } from 'react'

import './App.css'
import Hero from './components/Hero'
<<<<<<< HEAD
import SearchBar from './components/SearchBar'
import ResultSummary from './components/ResultSummary'
import Graphs from './components/Graphs'

function App() {

  const handleSearch = (query: string) => {
    console.log("Search query:", query)

  }

  return (
    // <>
    //   <Hero />
    //   <div>
    //     <SearchBar onSearch={handleSearch} />
    //   </div>
    //   <ResultSummary />
    // </>

//     <div className="app-container">
// +      <Hero />
// +      <main className="main-content">
// +        <SearchBar onSearch={handleSearch} />
// +        <ResultSummary />
// +      </main>
// +    </div>

    <div className="app-container">
      <Hero />
      <div className="search-wrapper">
        <SearchBar onSearch={handleSearch} />
      </div>
        <div className="result-text">
          <p>Results</p>
        </div>
      <div className="results-and-graph">
        <ResultSummary />
        <Graphs />
      </div>
    </div>
    )
=======
import VisualizationPopup from './components/Visualization'
import LineChart from './components/LineGraph'
// import DownloadButton from './components/DownloadButton'

// we use this as a dummy data type for the NTP measurements, this will be changed and improved once the API 
// is finished
type NTPData = {
  offset: number;
  delay: number;
  stratum: number;
  jitter: number;
  reachability: number;
  passing: boolean;
  time: number; //time at which the measurement was taken
}

type InputData = {
  data: NTPData[]
}

type Measurement = 'delay' | 'offset';

function downloadJSON(data : InputData) {
    //parse to json string and make an object with the corresponding data
    var json = JSON.stringify(data)
    var blob = new Blob([json], { type: 'application/json' })
    //create a temporary download link for the data
    var downloadLink = document.createElement('a')
    downloadLink.href = window.URL.createObjectURL(blob)
    downloadLink.download = "data.json"
    downloadLink.click()
    window.URL.revokeObjectURL(downloadLink.href)
    
}

function downloadCSV(data : InputData) {

  var json = JSON.parse(JSON.stringify(data))
  //get headers of csv 
  const headers = Object.keys(json.data[0])
  const values = json.data.map((row : NTPData) => 
    headers.map((key) => JSON.stringify((row as any)[key])).join(','))

  const csvData = [headers.join(','), ...values].join('\n')
  var blob = new Blob([csvData], { type: 'text/csv' })
  //create a temporary download link for the data
  var downloadLink = document.createElement('a')
  downloadLink.href = window.URL.createObjectURL(blob)
  downloadLink.download = "data.csv"
  downloadLink.click()
  window.URL.revokeObjectURL(downloadLink.href)

}

function App() {
  // const [measured, setMeasured] = useState("measure")
  const [popupOpen, setPopupOpen] = useState(false);
  const [selOption1, setOption1] = useState("Last Hour");
  const [selOption2, setOption2] = useState("Hours");
  const [selMeasurement, setSelMeasurement] = useState<Measurement>("delay");

  const dropdown = [
    {
      label: "Time period",
      options: ["Last Hour", "Last Day", "Last Week"],
      selectedValue: selOption1,
      onSelect: setOption1,
      className: "time-dropdown"
    },
    {
      label: "Time Option",
      options: ["Hours", "Days"],
      selectedValue: selOption2,
      onSelect: setOption2,
      className: "custom-time-dropdown"
    }
  ];

  const handleMeasurementChange = (event: React.ChangeEvent<HTMLInputElement>) => {
    setSelMeasurement(event.target.value as Measurement);
  };
  //the dummy data will be used for the buttons, uncomment when the buttons actually get added to the page (if needed)
 /* const dummyData : InputData = {
    data : [{
      offset: 0.3,
      delay: 0.3,
      stratum: 1,
      jitter: 1.8,
      reachability: 1,
      passing: true
    }]*/
   const dummyData = [{offset: 0.3,delay: 0.3,stratum: 1,jitter: 1.8,reachability: 1,passing: true,time: Date.now()},{offset: 1.2,delay: 13.4,stratum: 2,jitter: 0.5,reachability: 1,passing: true,time: Date.now() - 40000},
  {offset: 0.8,delay: 4.8,stratum: 2,jitter: 0.6,reachability: 1,passing: true,time: Date.now() - 20000}];
   return (
    <>
      <Hero />
      {/*These are commented for now, will be added later to avoid conflicts in the current version
      <div className="download-buttons">
       
      <DownloadButton name="Download JSON" onclick={() => downloadJSON(dummyData)} />
      <DownloadButton name="Download CSV" onclick={() => downloadCSV(dummyData)} />
      </div>*/}
      <div>
        <button className="open-popup-btn" onClick={() => setPopupOpen(true)}>View Historical Data</button>
        <VisualizationPopup 
        isOpen={popupOpen} 
        onClose={() => setPopupOpen(false)}
        dropdowns={dropdown}/>
      </div>
      <div>
      <label>
          <input
            type="radio"
            name="measurement"
            value="offset"
            checked={selMeasurement === 'offset'}
            onChange={handleMeasurementChange}
          />
          Jitter
        </label>
        <label>
          <input
            type="radio"
            name="measurement"
            value="delay"
            checked={selMeasurement === 'delay'}
            onChange={handleMeasurementChange}
          />
          Jitter
        </label>
        <LineChart data = {dummyData} selectedMeasurement={selMeasurement}/>
        </div>
    </>
   )
>>>>>>> 344bfc25
}

export default App<|MERGE_RESOLUTION|>--- conflicted
+++ resolved
@@ -2,55 +2,15 @@
 
 import './App.css'
 import Hero from './components/Hero'
-<<<<<<< HEAD
 import SearchBar from './components/SearchBar'
 import ResultSummary from './components/ResultSummary'
 import Graphs from './components/Graphs'
 
-function App() {
-
-  const handleSearch = (query: string) => {
-    console.log("Search query:", query)
-
-  }
-
-  return (
-    // <>
-    //   <Hero />
-    //   <div>
-    //     <SearchBar onSearch={handleSearch} />
-    //   </div>
-    //   <ResultSummary />
-    // </>
-
-//     <div className="app-container">
-// +      <Hero />
-// +      <main className="main-content">
-// +        <SearchBar onSearch={handleSearch} />
-// +        <ResultSummary />
-// +      </main>
-// +    </div>
-
-    <div className="app-container">
-      <Hero />
-      <div className="search-wrapper">
-        <SearchBar onSearch={handleSearch} />
-      </div>
-        <div className="result-text">
-          <p>Results</p>
-        </div>
-      <div className="results-and-graph">
-        <ResultSummary />
-        <Graphs />
-      </div>
-    </div>
-    )
-=======
 import VisualizationPopup from './components/Visualization'
 import LineChart from './components/LineGraph'
 // import DownloadButton from './components/DownloadButton'
 
-// we use this as a dummy data type for the NTP measurements, this will be changed and improved once the API 
+// we use this as a dummy data type for the NTP measurements, this will be changed and improved once the API
 // is finished
 type NTPData = {
   offset: number;
@@ -78,15 +38,15 @@
     downloadLink.download = "data.json"
     downloadLink.click()
     window.URL.revokeObjectURL(downloadLink.href)
-    
+
 }
 
 function downloadCSV(data : InputData) {
 
   var json = JSON.parse(JSON.stringify(data))
-  //get headers of csv 
+  //get headers of csv
   const headers = Object.keys(json.data[0])
-  const values = json.data.map((row : NTPData) => 
+  const values = json.data.map((row : NTPData) =>
     headers.map((key) => JSON.stringify((row as any)[key])).join(','))
 
   const csvData = [headers.join(','), ...values].join('\n')
@@ -101,7 +61,11 @@
 }
 
 function App() {
-  // const [measured, setMeasured] = useState("measure")
+
+  const handleSearch = (query: string) => {
+    console.log("Search query:", query)
+
+  }
   const [popupOpen, setPopupOpen] = useState(false);
   const [selOption1, setOption1] = useState("Last Hour");
   const [selOption2, setOption2] = useState("Hours");
@@ -140,18 +104,44 @@
    const dummyData = [{offset: 0.3,delay: 0.3,stratum: 1,jitter: 1.8,reachability: 1,passing: true,time: Date.now()},{offset: 1.2,delay: 13.4,stratum: 2,jitter: 0.5,reachability: 1,passing: true,time: Date.now() - 40000},
   {offset: 0.8,delay: 4.8,stratum: 2,jitter: 0.6,reachability: 1,passing: true,time: Date.now() - 20000}];
    return (
-    <>
+    // <>
+    //   <Hero />
+    //   <div>
+    //     <SearchBar onSearch={handleSearch} />
+    //   </div>
+    //   <ResultSummary />
+    // </>
+
+//     <div className="app-container">
+// +      <Hero />
+// +      <main className="main-content">
+// +        <SearchBar onSearch={handleSearch} />
+// +        <ResultSummary />
+// +      </main>
+// +    </div>
+
+    <div className="app-container">
       <Hero />
+      <div className="search-wrapper">
+        <SearchBar onSearch={handleSearch} />
+      </div>
+        <div className="result-text">
+          <p>Results</p>
+        </div>
+      <div className="results-and-graph">
+        <ResultSummary />
+        <Graphs />
+      </div>
       {/*These are commented for now, will be added later to avoid conflicts in the current version
       <div className="download-buttons">
-       
+
       <DownloadButton name="Download JSON" onclick={() => downloadJSON(dummyData)} />
       <DownloadButton name="Download CSV" onclick={() => downloadCSV(dummyData)} />
       </div>*/}
       <div>
         <button className="open-popup-btn" onClick={() => setPopupOpen(true)}>View Historical Data</button>
-        <VisualizationPopup 
-        isOpen={popupOpen} 
+        <VisualizationPopup
+        isOpen={popupOpen}
         onClose={() => setPopupOpen(false)}
         dropdowns={dropdown}/>
       </div>
@@ -178,9 +168,8 @@
         </label>
         <LineChart data = {dummyData} selectedMeasurement={selMeasurement}/>
         </div>
-    </>
-   )
->>>>>>> 344bfc25
+    </div>
+     )
 }
 
 export default App