import { useState } from 'react'

import './App.css'
import Hero from './components/Hero'
import 'leaflet/dist/leaflet.css'
import HomeTab from './tabs/HomeTab.tsx'
import CompareTab from './tabs/CompareTab.tsx'



function App() {
<<<<<<< HEAD
  //
  // states we need to define
  //
  const [ntpData, setNtpData] = useState<NTPData | null>(null)
  const [chartData, setChartData] = useState<NTPData[] | null>(null)
  const [measured, setMeasured] = useState(false)
  const [popupOpen, setPopupOpen] = useState(false)
  const [selOption1, setOption1] = useState("Last Hour")
  const [selOption2, setOption2] = useState("Hours")
  const [selMeasurement, setSelMeasurement] = useState<Measurement>("offset")

  //Varaibles to log and use API hooks
  const {fetchData: fetchMeasurementData, loading: apiDataLoading, error: apiErrorLoading} = useFetchIPData()
  const {fetchData: fetchHistoricalData, loading: apiHistoricalLoading, error: apiHistoricalError} = useFetchHistoricalIPData()

  //dropdown format
  // second one will removed after custom time intervals are added
  const dropdown = [
    {
      label: "Time period",
      options: ["Last Hour", "Last Day", "Last Week", "Custom"],
      selectedValue: selOption1,
      onSelect: setOption1,
      className: "time-dropdown"
    },
    {
      label: "Time Option",
      options: ["Hours", "Days"],
      selectedValue: selOption2,
      onSelect: setOption2,
      className: "custom-time-dropdown"
    }
  ]

  //
  //functions for handling state changes
  //

  //main function called when measuring by pressing the button
  const handleClick = async (query: string, jitter_flag: boolean, measurements_no: number) => {
    if (query.length == 0)
      return

    const payload = {
      server: query,
      jitter_flag: jitter_flag,
      measurements_no: jitter_flag ? measurements_no : 0
    }

    // Get the response from the measurement data API
    const fullurlMeasurementData = `http://localhost:8000/measurements/`
    const apiMeasurementResp = await fetchMeasurementData(fullurlMeasurementData, payload)

    //Get data from past day from historical data API to chart in the graph
    const startDate = dateFormatConversion(Date.now()-86400000)
    const endDate = dateFormatConversion(Date.now())
    const fullurlHistoricalData = `http://localhost:8000/measurements/history/?server=${query}&start=${startDate}&end=${endDate}`
    const apiHistoricalResp = await fetchHistoricalData(fullurlHistoricalData)

    //update data stored and show the data again
    setMeasured(true)
    const data = apiMeasurementResp
    const chartData = apiHistoricalResp
    setNtpData(data ?? null)
    setChartData(chartData ?? null)
  }

  //function to determine what value to use on the y axis of the graph
  const handleMeasurementChange = (event: React.ChangeEvent<HTMLInputElement>) => {
    setSelMeasurement(event.target.value as Measurement);
  }

=======
  
  //TODO
  // for now the switching system is not implemented, will be added later
  const [selectedTab, setSelectedTab] = useState<number>(1)

>>>>>>> d7615139
  //
  //The actual app component
  //
  return (
    <div className="app-container">
      <Hero />
<<<<<<< HEAD
      <div className="input-wrapper">
        <InputSection onClick={handleClick} />
      </div>
        <div className="result-text">
          {(!apiDataLoading && measured && (<p>Results</p>)) || (apiDataLoading && <p>Loading...</p>)}
        </div>
      {(ntpData && !apiDataLoading && (<div className="results-and-graph">
        <ResultSummary data={ntpData}/>

        <div className="graphs">
          <div className='graph-box'>
            <label>
              <input
                type="radio"
                name="measurement"
                value="offset"
                checked={selMeasurement === 'offset'}
                onChange={handleMeasurementChange}
              />
              Offset
            </label>
            <label>
              <input
                type="radio"
                name="measurement"
                value="RTT"
                checked={selMeasurement === 'RTT'}
                onChange={handleMeasurementChange}
              />
              Round-trip time
            </label>
            <LineChart data = {chartData} selectedMeasurement={selMeasurement} selectedOption="Last Day"/>
          </div>
        </div>
      </div>)) || (!ntpData && !apiDataLoading && measured && <ResultSummary data={ntpData}/>)}

      {/*Only shown when a domain name is queried. Users can download IP addresses corresponding to that domain name*/}
      {ntpData && !apiDataLoading && ntpData.server_name && ntpData.ip_list.length && (() => {

                const downloadContent = `Server name: ${ntpData.server_name}\n\n${ntpData.ip_list.join('\n')}`
                const blob = new Blob([downloadContent], { type: 'text/plain' })
                const downloadUrl = URL.createObjectURL(blob)
               return (<p className="ip-list">You can download more IP addresses corresponding to this domain name
               <span> <a href={downloadUrl} download="ip-list.txt">here</a></span>
                </p>)
            })()}

      {/*Buttons to download results in JSON and CSV format as well as open a popup displaying historical data*/}
      {ntpData && !apiDataLoading && (<div className="download-buttons">

        <DownloadButton name="Download JSON" onclick={() => downloadJSON({data : [ntpData]})} />
        <DownloadButton name="Download CSV" onclick={() => downloadCSV({data : [ntpData]})} />
        <div>
          <button className="open-popup-btn" onClick={() => setPopupOpen(true)}>View Historical Data</button>
          <VisualizationPopup
          isOpen={popupOpen}
          onClose={() => setPopupOpen(false)}
          dropdowns={dropdown}
          data = {chartData}/>
        </div>
      </div>)}
=======

      {(selectedTab == 1 && (<HomeTab />)) || 
       (selectedTab == 2 && (<CompareTab />))}
>>>>>>> d7615139
    </div>
     )
}

export default App<|MERGE_RESOLUTION|>--- conflicted
+++ resolved
@@ -9,159 +9,20 @@
 
 
 function App() {
-<<<<<<< HEAD
-  //
-  // states we need to define
-  //
-  const [ntpData, setNtpData] = useState<NTPData | null>(null)
-  const [chartData, setChartData] = useState<NTPData[] | null>(null)
-  const [measured, setMeasured] = useState(false)
-  const [popupOpen, setPopupOpen] = useState(false)
-  const [selOption1, setOption1] = useState("Last Hour")
-  const [selOption2, setOption2] = useState("Hours")
-  const [selMeasurement, setSelMeasurement] = useState<Measurement>("offset")
 
-  //Varaibles to log and use API hooks
-  const {fetchData: fetchMeasurementData, loading: apiDataLoading, error: apiErrorLoading} = useFetchIPData()
-  const {fetchData: fetchHistoricalData, loading: apiHistoricalLoading, error: apiHistoricalError} = useFetchHistoricalIPData()
-
-  //dropdown format
-  // second one will removed after custom time intervals are added
-  const dropdown = [
-    {
-      label: "Time period",
-      options: ["Last Hour", "Last Day", "Last Week", "Custom"],
-      selectedValue: selOption1,
-      onSelect: setOption1,
-      className: "time-dropdown"
-    },
-    {
-      label: "Time Option",
-      options: ["Hours", "Days"],
-      selectedValue: selOption2,
-      onSelect: setOption2,
-      className: "custom-time-dropdown"
-    }
-  ]
-
-  //
-  //functions for handling state changes
-  //
-
-  //main function called when measuring by pressing the button
-  const handleClick = async (query: string, jitter_flag: boolean, measurements_no: number) => {
-    if (query.length == 0)
-      return
-
-    const payload = {
-      server: query,
-      jitter_flag: jitter_flag,
-      measurements_no: jitter_flag ? measurements_no : 0
-    }
-
-    // Get the response from the measurement data API
-    const fullurlMeasurementData = `http://localhost:8000/measurements/`
-    const apiMeasurementResp = await fetchMeasurementData(fullurlMeasurementData, payload)
-
-    //Get data from past day from historical data API to chart in the graph
-    const startDate = dateFormatConversion(Date.now()-86400000)
-    const endDate = dateFormatConversion(Date.now())
-    const fullurlHistoricalData = `http://localhost:8000/measurements/history/?server=${query}&start=${startDate}&end=${endDate}`
-    const apiHistoricalResp = await fetchHistoricalData(fullurlHistoricalData)
-
-    //update data stored and show the data again
-    setMeasured(true)
-    const data = apiMeasurementResp
-    const chartData = apiHistoricalResp
-    setNtpData(data ?? null)
-    setChartData(chartData ?? null)
-  }
-
-  //function to determine what value to use on the y axis of the graph
-  const handleMeasurementChange = (event: React.ChangeEvent<HTMLInputElement>) => {
-    setSelMeasurement(event.target.value as Measurement);
-  }
-
-=======
-  
   //TODO
   // for now the switching system is not implemented, will be added later
   const [selectedTab, setSelectedTab] = useState<number>(1)
 
->>>>>>> d7615139
   //
   //The actual app component
   //
   return (
     <div className="app-container">
       <Hero />
-<<<<<<< HEAD
-      <div className="input-wrapper">
-        <InputSection onClick={handleClick} />
-      </div>
-        <div className="result-text">
-          {(!apiDataLoading && measured && (<p>Results</p>)) || (apiDataLoading && <p>Loading...</p>)}
-        </div>
-      {(ntpData && !apiDataLoading && (<div className="results-and-graph">
-        <ResultSummary data={ntpData}/>
 
-        <div className="graphs">
-          <div className='graph-box'>
-            <label>
-              <input
-                type="radio"
-                name="measurement"
-                value="offset"
-                checked={selMeasurement === 'offset'}
-                onChange={handleMeasurementChange}
-              />
-              Offset
-            </label>
-            <label>
-              <input
-                type="radio"
-                name="measurement"
-                value="RTT"
-                checked={selMeasurement === 'RTT'}
-                onChange={handleMeasurementChange}
-              />
-              Round-trip time
-            </label>
-            <LineChart data = {chartData} selectedMeasurement={selMeasurement} selectedOption="Last Day"/>
-          </div>
-        </div>
-      </div>)) || (!ntpData && !apiDataLoading && measured && <ResultSummary data={ntpData}/>)}
-
-      {/*Only shown when a domain name is queried. Users can download IP addresses corresponding to that domain name*/}
-      {ntpData && !apiDataLoading && ntpData.server_name && ntpData.ip_list.length && (() => {
-
-                const downloadContent = `Server name: ${ntpData.server_name}\n\n${ntpData.ip_list.join('\n')}`
-                const blob = new Blob([downloadContent], { type: 'text/plain' })
-                const downloadUrl = URL.createObjectURL(blob)
-               return (<p className="ip-list">You can download more IP addresses corresponding to this domain name
-               <span> <a href={downloadUrl} download="ip-list.txt">here</a></span>
-                </p>)
-            })()}
-
-      {/*Buttons to download results in JSON and CSV format as well as open a popup displaying historical data*/}
-      {ntpData && !apiDataLoading && (<div className="download-buttons">
-
-        <DownloadButton name="Download JSON" onclick={() => downloadJSON({data : [ntpData]})} />
-        <DownloadButton name="Download CSV" onclick={() => downloadCSV({data : [ntpData]})} />
-        <div>
-          <button className="open-popup-btn" onClick={() => setPopupOpen(true)}>View Historical Data</button>
-          <VisualizationPopup
-          isOpen={popupOpen}
-          onClose={() => setPopupOpen(false)}
-          dropdowns={dropdown}
-          data = {chartData}/>
-        </div>
-      </div>)}
-=======
-
-      {(selectedTab == 1 && (<HomeTab />)) || 
+      {(selectedTab == 1 && (<HomeTab />)) ||
        (selectedTab == 2 && (<CompareTab />))}
->>>>>>> d7615139
     </div>
      )
 }
