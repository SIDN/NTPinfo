--- conflicted
+++ resolved
@@ -19,7 +19,6 @@
     const [status, setStatus] = useState<RipeStatus | null>("pending")
     const [error, setError] = useState<Error | null>(null)
 
-<<<<<<< HEAD
     const intervalRef = useRef<ReturnType<typeof setInterval> | null>(null)
     const retryTimeoutRef = useRef<ReturnType<typeof setTimeout> | null>(null)
     const prevMeasurementId = useRef<string | null>(null)
@@ -29,15 +28,6 @@
             return
             
         prevMeasurementId.current = measurementId
-=======
-    // @ts-expect-error: NodeJS.Timeout type for setInterval in browser
-    const intervalRef = useRef<NodeJS.Timeout | null>(null)
-    // @ts-expect-error: NodeJS.Timeout type for setTimeout in browser
-    const retryTimeoutRef = useRef<NodeJS.Timeout | null>(null)
-
-    useEffect(() => {
-
->>>>>>> 81759d00
         if (intervalRef.current) {
             clearInterval(intervalRef.current)
             intervalRef.current = null
