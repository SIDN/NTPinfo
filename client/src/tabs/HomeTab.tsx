import { useState, useEffect, useCallback } from 'react'
import { HomeCacheState } from '../utils/types' // new import for caching result
import '../styles/HomeTab.css'
import InputSection from '../components/InputSection.tsx'
import ResultSummary from '../components/ResultSummary'
import DownloadButton from '../components/DownloadButton'

import LoadingSpinner from '../components/LoadingSpinner'
import LineChart from '../components/LineGraph'
import { useFetchIPData } from '../hooks/useFetchIPData.ts'
import { useFetchHistoricalIPData } from '../hooks/useFetchHistoricalIPData.ts'
import { useFetchRIPEData } from '../hooks/useFetchRipeData.ts'
import { dateFormatConversion } from '../utils/dateFormatConversion.ts'
import {downloadJSON, downloadCSV} from '../utils/downloadFormats.ts'
import WorldMap from '../components/WorldMap.tsx'
import Hero from '../components/Hero';

import { NTPData, RIPEData } from '../utils/types.ts'
import { Measurement } from '../utils/types.ts'

import 'leaflet/dist/leaflet.css'
import { triggerRipeMeasurement } from '../hooks/triggerRipeMeasurement.ts'
import ConsentPopup from '../components/ConsentPopup.tsx'

// interface HomeTabProps {
//     onVisualizationDataChange: (data: Map<string, NTPData[]> | null) => void;
// }
interface HomeTabProps {
  cache: HomeCacheState;
  setCache: React.Dispatch<React.SetStateAction<HomeCacheState>>;
  onVisualizationDataChange: (data: Map<string, NTPData[]> | null) => void;
}

// function HomeTab({ onVisualizationDataChange }: HomeTabProps) {
function HomeTab({ cache, setCache, onVisualizationDataChange }: HomeTabProps) {

  const {
    ntpData,
    chartData,
    measured,
    selMeasurement,
    measurementId,
    vantagePointInfo,
    allNtpMeasurements,
    ipv6Selected
  } = cache;

  // still local UI state

  // helper to update only the fields we touch
  const updateCache = useCallback(
  (partial: Partial<HomeCacheState>) =>
    setCache(prev => ({ ...prev, ...partial })),
  [setCache]
  );

  const handleIPv6Toggle = (value: boolean) => {
  updateCache({ ipv6Selected: value });
  };  
  //
  // states we need to define
  //
  // const [ntpData, setNtpData] = useState<NTPData | null>(null)
  // const [chartData, setChartData] = useState<Map<string, NTPData[]> | null>(null)
  // const [measured, setMeasured] = useState(false)
  // const [popupOpen, setPopupOpen] = useState(false)
  // const [selOption, setOption] = useState("Last Hour")
  // const [selMeasurement, setSelMeasurement] = useState<Measurement>("offset")
  // const [measurementId, setMeasurementId] = useState<string | null>(null)
  // const [vantagePointIp, setVantagePointIp] = useState<string | null>(null)
  // const [allNtpMeasurements, setAllNtpMeasurements] = useState<NTPData[] | null>(null)

  //Varaibles to log and use API hooks
  const {fetchData: fetchMeasurementData, loading: apiDataLoading, error: apiErrorLoading, httpStatus: respStatus} = useFetchIPData()
  const {fetchData: fetchHistoricalData} = useFetchHistoricalIPData()
<<<<<<< HEAD
  const {triggerMeasurement, error: triggerRipeError} = triggerRipeMeasurement()
=======
  const {triggerMeasurement} = triggerRipeMeasurement()
>>>>>>> 9baa12bf
  const {
    result: ripeMeasurementResp,
    status: ripeMeasurementStatus,
    error: ripeMeasurementError
  } = useFetchRIPEData(measurementId)

  useEffect(() => {
    if (!ripeMeasurementStatus) return;
    updateCache({
      ripeMeasurementResp,
      ripeMeasurementStatus,
    });
  }, [ripeMeasurementResp, ripeMeasurementStatus, updateCache]);


  //
  //functions for handling state changes
  //

  /**
   * Function called on the press of the search button.
   * Performs a normal measurement call, a historical measurement call for the graph, and a RIPE measurement call for the map.
   * @param query The input given by the user
   */
  const handleInput = async (query: string, useIPv6: boolean) => {
    if (query.length == 0)
      return

    //Reset the hook
    // setMeasurementId(null)
    // setMeasured(false)
    // setNtpData(null)
    // setChartData(null)

    // Reset cached values for a fresh run
    updateCache({
      measurementId: null,
      measured: false,
      ntpData: null,
      chartData: null,
    })

    /**
     * The payload for the measurement call, containing the server and the choice of using IPv6 or not
     */
    const payload = {
      server: query.trim(),
      ipv6_measurement: useIPv6

    }

    /**
     * Get the response from the measurement data endpoint
     */
    const fullurlMeasurementData = `${import.meta.env.VITE_SERVER_HOST_ADDRESS}/measurements/`
    const apiMeasurementResp = await fetchMeasurementData(fullurlMeasurementData, payload)

    /**
     * Get data from past day from historical data endpoint to chart in the graph.
     */
    const startDate = dateFormatConversion(Date.now()-86400000)
    const endDate = dateFormatConversion(Date.now())
    const fullurlHistoricalData = `${import.meta.env.VITE_SERVER_HOST_ADDRESS}/measurements/history/?server=${query}&start=${startDate}&end=${endDate}`
    const apiHistoricalResp = await fetchHistoricalData(fullurlHistoricalData)

    /**
     * Update the stored data and show it again
     */
    // setMeasured(true)
    const data = apiMeasurementResp ? apiMeasurementResp[0] : null
    const chartData = new Map<string, NTPData[]>()
    chartData.set(payload.server, apiHistoricalResp)
    // setAllNtpMeasurements(apiMeasurementResp ?? null)
    // setNtpData(data ?? null)
    // setChartData(chartData)
    onVisualizationDataChange(chartData)
    updateCache({
      measured: true,
      ntpData: data ?? null,
      chartData,
      allNtpMeasurements: apiMeasurementResp ?? null,
      ripeMeasurementResp: null,          // clear old map
      ripeMeasurementStatus: null,        //  “     ”
    })

    /**
     * Payload for the RIPE measurement call, containing only the ip of the server to be measured and whether to use IPv6.
     */
    const ripePayload = {
      server: query.trim(),
      ipv6_measurement: useIPv6
    }

    /**
     * Get the data from the RIPE measurement endpoint and update it.
     */
    const ripeTriggerResp = await triggerMeasurement(ripePayload)
    // setVantagePointIp(ripeTriggerResp === null ? null : ripeTriggerResp.parsedData.vantage_point_ip)
    // setMeasurementId(ripeTriggerResp === null ? null : ripeTriggerResp.parsedData.measurementId)
    updateCache({
      //vantagePointInfo: ripeTriggerResp?.parsedData.coordinates && ripeTriggerResp?.parsedData.vantage_point_ip ? [ripeTriggerResp.parsedData.coordinates, ripeTriggerResp.parsedData.vantage_point_ip] : null,
      vantagePointInfo: [ripeTriggerResp?.parsedData.coordinates, ripeTriggerResp?.parsedData.vantage_point_ip],
      measurementId: ripeTriggerResp?.parsedData.measurementId ?? null,
      ripeMeasurementResp: null,          // will be filled by hook
      ripeMeasurementStatus: 'loading',
    })
  }

  /**
   * Function to determine what value of Measreuemnt to use on the y axis of the visualization graph
   */
  // const handleMeasurementChange = (event: React.ChangeEvent<HTMLInputElement>) => {
  //   setSelMeasurement(event.target.value as Measurement);
  // }
  const handleMeasurementChange = (e: React.ChangeEvent<HTMLInputElement>) =>
    updateCache({ selMeasurement: e.target.value as Measurement })

  return (
    <div>
    <ConsentPopup/>
    <Hero />
    {/* The main container for the app, containing the input section, results and graph, and the map */}
    <div className="app-container">
      <div className="input-wrapper">
        <InputSection onClick={handleInput} loading={apiDataLoading} ipv6Selected={ipv6Selected} onIPv6Toggle={handleIPv6Toggle} />
      </div>
      {/* <h3 id="disclaimer">DISCLAIMER: Your IP may be used to get a RIPE probe close to you for the most accurate data. Your IP will not be stored.</h3> */}
        <div className="result-text">
          {(!apiDataLoading && measured && (<p>Results</p>)) ||
                    (apiDataLoading && <div className="loading-div">
                        <p>Loading...</p>
                        <LoadingSpinner size="small"/>
                    </div>
                        )}
        </div>
        {/* The main page shown after the main measurement is done */}
      {(ntpData && !apiDataLoading && (<div className="results-and-graph">
<<<<<<< HEAD
        <ResultSummary data={ntpData}
                       ripeData={ripeMeasurementResp?ripeMeasurementResp[0]:null}
                       err={apiErrorLoading}
=======
        <ResultSummary data={ntpData} 
                       ripeData={ripeMeasurementResp?ripeMeasurementResp[0]:null} 
                       err={apiErrorLoading} 
>>>>>>> 9baa12bf
                       httpStatus={respStatus}
                       ripeErr={ripeMeasurementError}
                       ripeStatus={ripeMeasurementStatus}/>

        {/* Div for the visualization graph, and the radios for setting the what measurement to show */}
        <div className="graphs">
          <div className='graph-box'>
            <div className="radio-toggle">
              <input
                type="radio"
                id="offset"
                name="measurement"
                value="offset"
                checked={selMeasurement === 'offset'}
                onChange={handleMeasurementChange}
              />
              <label htmlFor="offset">Offset</label>

              <input
                type="radio"
                id="rtt"
                name="measurement"
                value="RTT"
                checked={selMeasurement === 'RTT'}
                onChange={handleMeasurementChange}
              />
              <label htmlFor="rtt">Round-trip time</label>
            </div>

            <LineChart data = {chartData} selectedMeasurement={selMeasurement} selectedOption="Last Day" legendDisplay={false}/>
          </div>
        </div>
<<<<<<< HEAD
      </div>)) || (!ntpData && !apiDataLoading && measured &&
      <ResultSummary data={ntpData} err={apiErrorLoading} httpStatus={respStatus}
=======
      </div>)) || (!ntpData && !apiDataLoading && measured && 
      <ResultSummary data={ntpData} err={apiErrorLoading} httpStatus={respStatus} 
>>>>>>> 9baa12bf
      ripeData={ripeMeasurementResp?ripeMeasurementResp[0]:null} ripeErr={ripeMeasurementError} ripeStatus={ripeMeasurementStatus}/>)}

      {/*Buttons to download results in JSON and CSV format as well as open a popup displaying historical data*/}
      {/*The open popup button is commented out, because it is implemented as a separate tab*/}
      {ntpData && !apiDataLoading && (<div className="download-buttons">

        <DownloadButton name="Download JSON" onclick={() => downloadJSON(ripeMeasurementResp ? [ntpData, ripeMeasurementResp[0]] : [ntpData])} />
        <DownloadButton name="Download CSV" onclick={() => downloadCSV(ripeMeasurementResp ? [ntpData, ripeMeasurementResp[0]] : [ntpData])} />
      </div>)}
      {/*Map compoment that shows the NTP servers, the vantage point, and the RIPE probes*/}
       {(ripeMeasurementStatus === "complete" || ripeMeasurementStatus === "partial_results" || ripeMeasurementStatus === "timeout") && (
        <div className='map-box'>
          <WorldMap
            probes={ripeMeasurementResp}
            ntpServers={allNtpMeasurements}
            vantagePointInfo={vantagePointInfo}
            status={ripeMeasurementStatus}
          />
        </div>
        )}
    </div>
    </div>
    );
}

export default HomeTab;<|MERGE_RESOLUTION|>--- conflicted
+++ resolved
@@ -56,7 +56,7 @@
 
   const handleIPv6Toggle = (value: boolean) => {
   updateCache({ ipv6Selected: value });
-  };  
+  };
   //
   // states we need to define
   //
@@ -73,11 +73,7 @@
   //Varaibles to log and use API hooks
   const {fetchData: fetchMeasurementData, loading: apiDataLoading, error: apiErrorLoading, httpStatus: respStatus} = useFetchIPData()
   const {fetchData: fetchHistoricalData} = useFetchHistoricalIPData()
-<<<<<<< HEAD
-  const {triggerMeasurement, error: triggerRipeError} = triggerRipeMeasurement()
-=======
   const {triggerMeasurement} = triggerRipeMeasurement()
->>>>>>> 9baa12bf
   const {
     result: ripeMeasurementResp,
     status: ripeMeasurementStatus,
@@ -215,15 +211,9 @@
         </div>
         {/* The main page shown after the main measurement is done */}
       {(ntpData && !apiDataLoading && (<div className="results-and-graph">
-<<<<<<< HEAD
         <ResultSummary data={ntpData}
                        ripeData={ripeMeasurementResp?ripeMeasurementResp[0]:null}
                        err={apiErrorLoading}
-=======
-        <ResultSummary data={ntpData} 
-                       ripeData={ripeMeasurementResp?ripeMeasurementResp[0]:null} 
-                       err={apiErrorLoading} 
->>>>>>> 9baa12bf
                        httpStatus={respStatus}
                        ripeErr={ripeMeasurementError}
                        ripeStatus={ripeMeasurementStatus}/>
@@ -256,13 +246,8 @@
             <LineChart data = {chartData} selectedMeasurement={selMeasurement} selectedOption="Last Day" legendDisplay={false}/>
           </div>
         </div>
-<<<<<<< HEAD
       </div>)) || (!ntpData && !apiDataLoading && measured &&
       <ResultSummary data={ntpData} err={apiErrorLoading} httpStatus={respStatus}
-=======
-      </div>)) || (!ntpData && !apiDataLoading && measured && 
-      <ResultSummary data={ntpData} err={apiErrorLoading} httpStatus={respStatus} 
->>>>>>> 9baa12bf
       ripeData={ripeMeasurementResp?ripeMeasurementResp[0]:null} ripeErr={ripeMeasurementError} ripeStatus={ripeMeasurementStatus}/>)}
 
       {/*Buttons to download results in JSON and CSV format as well as open a popup displaying historical data*/}
