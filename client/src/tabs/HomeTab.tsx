--- conflicted
+++ resolved
@@ -1,8 +1,4 @@
-<<<<<<< HEAD
 import {useEffect, useCallback } from 'react'
-=======
-import { useEffect, useCallback } from 'react'
->>>>>>> 81759d00
 import { HomeCacheState } from '../utils/types' // new import for caching result
 import '../styles/HomeTab.css'
 import InputSection from '../components/InputSection.tsx'
@@ -19,19 +15,11 @@
 import WorldMap from '../components/WorldMap.tsx'
 import Header from '../components/Header.tsx';
 
-<<<<<<< HEAD
 import { NTPData} from '../utils/types.ts'
 import { Measurement } from '../utils/types.ts'
 
 import 'leaflet/dist/leaflet.css'
 import { useTriggerRipeMeasurement } from '../hooks/useTriggerRipeMeasurement.ts'
-=======
-import { NTPData } from '../utils/types.ts'
-import { Measurement } from '../utils/types.ts'
-
-import 'leaflet/dist/leaflet.css'
-import { useTriggerRipeMeasurement } from '../hooks/triggerRipeMeasurement.ts'
->>>>>>> 81759d00
 import ConsentPopup from '../components/ConsentPopup.tsx'
 import ripeLogo from '../assets/ripe_ncc_white.png'
 
@@ -173,11 +161,7 @@
       chartData,
       allNtpMeasurements: apiMeasurementResp ?? null,
       ripeMeasurementResp: null,          // clear old map
-<<<<<<< HEAD
       ripeMeasurementStatus: undefined,        //  “     ”
-=======
-      ripeMeasurementStatus: null,        //  "     "
->>>>>>> 81759d00
     })
 
     /**
