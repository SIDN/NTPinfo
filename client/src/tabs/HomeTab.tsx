import { useState, useEffect } from 'react'
import { HomeCacheState } from '../utils/types' // new import for caching result
import '../styles/HomeTab.css'
import InputSection from '../components/InputSection.tsx'
import ResultSummary from '../components/ResultSummary'
import DownloadButton from '../components/DownloadButton'
import VisualizationPopup from '../components/Visualization'
import LoadingSpinner from '../components/LoadingSpinner'
import LineChart from '../components/LineGraph'
import { useFetchIPData } from '../hooks/useFetchIPData.ts'
import { useFetchHistoricalIPData } from '../hooks/useFetchHistoricalIPData.ts'
import { useFetchRIPEData } from '../hooks/useFetchRipeData.ts'
import { dateFormatConversion } from '../utils/dateFormatConversion.ts'
import {downloadJSON, downloadCSV} from '../utils/downloadFormats.ts'
import WorldMap from '../components/WorldMap.tsx'
import Hero from '../components/Hero';

import { NTPData, RIPEData } from '../utils/types.ts'
import { Measurement } from '../utils/types.ts'
import { LatLngTuple } from 'leaflet'

import 'leaflet/dist/leaflet.css'
import { triggerRipeMeasurement } from '../hooks/triggerRipeMeasurement.ts'

// interface HomeTabProps {
//     onVisualizationDataChange: (data: Map<string, NTPData[]> | null) => void;
// }
interface HomeTabProps {
  cache: HomeCacheState;
  setCache: React.Dispatch<React.SetStateAction<HomeCacheState>>;
  onVisualizationDataChange: (data: Map<string, NTPData[]> | null) => void;
}

// function HomeTab({ onVisualizationDataChange }: HomeTabProps) {
function HomeTab({ cache, setCache, onVisualizationDataChange }: HomeTabProps) {

  const {
    ntpData,
    chartData,
    measured,
    selMeasurement,
    measurementId,
    vantagePointInfo,
    allNtpMeasurements,
  } = cache;

  // still local UI state
  const [selOption, setOption] = useState("Last Hour")

  // helper to update only the fields we touch
  const updateCache = (partial: Partial<HomeCacheState>) =>
    setCache(prev => ({ ...prev, ...partial }))
  //
  // states we need to define
  //
  // const [ntpData, setNtpData] = useState<NTPData | null>(null)
  // const [chartData, setChartData] = useState<Map<string, NTPData[]> | null>(null)
  // const [measured, setMeasured] = useState(false)
  // const [popupOpen, setPopupOpen] = useState(false)
  // const [selOption, setOption] = useState("Last Hour")
  // const [selMeasurement, setSelMeasurement] = useState<Measurement>("offset")
  // const [measurementId, setMeasurementId] = useState<string | null>(null)
  // const [vantagePointIp, setVantagePointIp] = useState<string | null>(null)
  // const [allNtpMeasurements, setAllNtpMeasurements] = useState<NTPData[] | null>(null)

  //Varaibles to log and use API hooks
  const {fetchData: fetchMeasurementData, loading: apiDataLoading, error: apiErrorLoading, httpStatus: respStatus} = useFetchIPData()
  const {fetchData: fetchHistoricalData, loading: apiHistoricalLoading, error: apiHistoricalError} = useFetchHistoricalIPData()
  const {triggerMeasurement, error: triggerRipeError} = triggerRipeMeasurement()
  const {
    result: ripeMeasurementResp,
    status: ripeMeasurementStatus,
  } = useFetchRIPEData(measurementId)

  useEffect(() => {
    if (!ripeMeasurementStatus) return;
    updateCache({
      ripeMeasurementResp,
      ripeMeasurementStatus,
    });
  }, [ripeMeasurementResp, ripeMeasurementStatus]);

  //dropdown format
  const dropdown = {
    options: ["Last Hour", "Last Day", "Last Week", "Custom"],
    selectedValue: selOption,
    onSelect: setOption,
  }
  //
  //functions for handling state changes
  //

  /**
   * Function called on the press of the search button.
   * Performs a normal measurement call, a historical measurement call for the graph, and a RIPE measurement call for the map.
   * @param query The input given by the user
   */
  const handleInput = async (query: string) => {
    if (query.length == 0)
      return

    //Reset the hook
    // setMeasurementId(null)
    // setMeasured(false)
    // setNtpData(null)
    // setChartData(null)

    // Reset cached values for a fresh run
    updateCache({
      measurementId: null,
      measured: false,
      ntpData: null,
      chartData: null,
    })

    /**
     * The payload for the measurement call, containing the server
     */
    const payload = {
      server: query.trim()

    }

    /**
     * Get the response from the measurement data endpoint
     */
    const fullurlMeasurementData = `${import.meta.env.VITE_SERVER_HOST_ADDRESS}/measurements/`
    const apiMeasurementResp = await fetchMeasurementData(fullurlMeasurementData, payload)

    /**
     * Get data from past day from historical data endpoint to chart in the graph.
     */
    const startDate = dateFormatConversion(Date.now()-86400000)
    const endDate = dateFormatConversion(Date.now())
    const fullurlHistoricalData = `${import.meta.env.VITE_SERVER_HOST_ADDRESS}/measurements/history/?server=${query}&start=${startDate}&end=${endDate}`
    const apiHistoricalResp = await fetchHistoricalData(fullurlHistoricalData)

    /**
     * Update the stored data and show it again
     */
    // setMeasured(true)
    const data = apiMeasurementResp[0]
    const chartData = new Map<string, NTPData[]>()
    chartData.set(payload.server, apiHistoricalResp)
    // setAllNtpMeasurements(apiMeasurementResp ?? null)
    // setNtpData(data ?? null)
    // setChartData(chartData)
    onVisualizationDataChange(chartData)
    updateCache({
      measured: true,
      ntpData: data ?? null,
      chartData,
      allNtpMeasurements: apiMeasurementResp ?? null,
      ripeMeasurementResp: null,          // clear old map
      ripeMeasurementStatus: null,        //  “     ”
    })

    /**
     * Payload for the RIPE measurement call, containing only the ip of the server to be measured.
     */
    const ripePayload = {
      server: query.trim()
    }

    /**
     * Get the data from the RIPE measurement endpoint and update it.
     */
    const ripeTriggerResp = await triggerMeasurement(ripePayload)
    // setVantagePointIp(ripeTriggerResp === null ? null : ripeTriggerResp.parsedData.vantage_point_ip)
    // setMeasurementId(ripeTriggerResp === null ? null : ripeTriggerResp.parsedData.measurementId)
    updateCache({
      //vantagePointInfo: ripeTriggerResp?.parsedData.coordinates && ripeTriggerResp?.parsedData.vantage_point_ip ? [ripeTriggerResp.parsedData.coordinates, ripeTriggerResp.parsedData.vantage_point_ip] : null,
      vantagePointInfo: [ripeTriggerResp?.parsedData.coordinates, ripeTriggerResp?.parsedData.vantage_point_ip],
      measurementId: ripeTriggerResp?.parsedData.measurementId ?? null,
      ripeMeasurementResp: null,          // will be filled by hook
      ripeMeasurementStatus: 'loading',
    })
  }

  /**
   * Function to determine what value of Measreuemnt to use on the y axis of the visualization graph
   */
  // const handleMeasurementChange = (event: React.ChangeEvent<HTMLInputElement>) => {
  //   setSelMeasurement(event.target.value as Measurement);
  // }
  const handleMeasurementChange = (e: React.ChangeEvent<HTMLInputElement>) =>
    updateCache({ selMeasurement: e.target.value as Measurement })

  return (
    <div>
    <Hero />
    {/* The main container for the app, containing the input section, results and graph, and the map */}
    <div className="app-container">
      <div className="input-wrapper">
        <InputSection onClick={handleInput} loading={apiDataLoading} />
      </div>
      {/* <h3 id="disclaimer">DISCLAIMER: Your IP may be used to get a RIPE probe close to you for the most accurate data. Your IP will not be stored.</h3> */}
        <div className="result-text">
          {(!apiDataLoading && measured && (<p>Results</p>)) ||
                    (apiDataLoading && <div className="loading-div">
                        <p>Loading...</p>
                        <LoadingSpinner size="small"/>
                    </div>
                        )}
        </div>
        {/* The main page shown after the main measurement is done */}
      {(ntpData && !apiDataLoading && (<div className="results-and-graph">
        <ResultSummary data={ntpData} ripeData={ripeMeasurementResp?ripeMeasurementResp[0]:null} err={apiErrorLoading} httpStatus={respStatus}/>

        {/* Div for the visualization graph, and the radios for setting the what measurement to show */}
        <div className="graphs">
          <div className='graph-box'>
            <div className="radio-toggle">
              <input
                type="radio"
                id="offset"
                name="measurement"
                value="offset"
                checked={selMeasurement === 'offset'}
                onChange={handleMeasurementChange}
              />
              <label htmlFor="offset">Offset</label>

              <input
                type="radio"
                id="rtt"
                name="measurement"
                value="RTT"
                checked={selMeasurement === 'RTT'}
                onChange={handleMeasurementChange}
              />
              <label htmlFor="rtt">Round-trip time</label>
            </div>

            <LineChart data = {chartData} selectedMeasurement={selMeasurement} selectedOption="Last Day" legendDisplay={false}/>
          </div>
        </div>
      </div>)) || (!ntpData && !apiDataLoading && measured && <ResultSummary data={ntpData} err={apiErrorLoading} httpStatus={respStatus} ripeData={ripeMeasurementResp?ripeMeasurementResp[0]:null}/>)}

      {/*Buttons to download results in JSON and CSV format as well as open a popup displaying historical data*/}
      {/*The open popup button is commented out, because it is implemented as a separate tab*/}
      {ntpData && !apiDataLoading && (<div className="download-buttons">

        <DownloadButton name="Download JSON" onclick={() => downloadJSON(ripeMeasurementResp ? [ntpData, ripeMeasurementResp[0]] : [ntpData])} />
        <DownloadButton name="Download CSV" onclick={() => downloadCSV(ripeMeasurementResp ? [ntpData, ripeMeasurementResp[0]] : [ntpData])} />
      </div>)}
      {/*Map compoment that shows the NTP servers, the vantage point, and the RIPE probes*/}
<<<<<<< HEAD
      {/* {(ripeMeasurementStatus === "complete" || ripeMeasurementStatus === "partial_results" || ripeMeasurementStatus === "timeout") && (
=======
      {(ripeMeasurementStatus === "complete" || ripeMeasurementStatus === "partial_results" || ripeMeasurementStatus === "timeout") && (
>>>>>>> 0b730c1d
        <div className='map-box'>
          <WorldMap
            probes={ripeMeasurementResp}
            ntpServers={allNtpMeasurements}
            vantagePointInfo={vantagePointInfo}
            status={ripeMeasurementStatus}
          />
        </div>
<<<<<<< HEAD
        )} */}
=======
        )}
>>>>>>> 0b730c1d
    </div>
    </div>
    );
}

export default HomeTab;<|MERGE_RESOLUTION|>--- conflicted
+++ resolved
@@ -245,11 +245,7 @@
         <DownloadButton name="Download CSV" onclick={() => downloadCSV(ripeMeasurementResp ? [ntpData, ripeMeasurementResp[0]] : [ntpData])} />
       </div>)}
       {/*Map compoment that shows the NTP servers, the vantage point, and the RIPE probes*/}
-<<<<<<< HEAD
-      {/* {(ripeMeasurementStatus === "complete" || ripeMeasurementStatus === "partial_results" || ripeMeasurementStatus === "timeout") && (
-=======
-      {(ripeMeasurementStatus === "complete" || ripeMeasurementStatus === "partial_results" || ripeMeasurementStatus === "timeout") && (
->>>>>>> 0b730c1d
+       {(ripeMeasurementStatus === "complete" || ripeMeasurementStatus === "partial_results" || ripeMeasurementStatus === "timeout") && (
         <div className='map-box'>
           <WorldMap
             probes={ripeMeasurementResp}
@@ -258,11 +254,7 @@
             status={ripeMeasurementStatus}
           />
         </div>
-<<<<<<< HEAD
-        )} */}
-=======
         )}
->>>>>>> 0b730c1d
     </div>
     </div>
     );
