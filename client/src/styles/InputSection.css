--- conflicted
+++ resolved
@@ -22,10 +22,23 @@
   color: var(--clr-font-dark);
   outline: none;
 }
+.input-bar input {
+  flex-grow: 1;
+  border: none;
+  border-radius: inherit;
+  padding: 0.75rem 1rem;
+  font-size: 1rem;
+  background-color: transparent;
+  color: var(--clr-font-dark);
+  outline: none;
+}
 
 .input-bar input::placeholder {
   color: var(--clr-input-placeholder);
 }
+.input-bar input::placeholder {
+  color: var(--clr-input-placeholder);
+}
 
 .input-bar button {
   background-color: var(--clr-red-2);
@@ -39,13 +52,34 @@
   cursor: pointer;
   transition: background-color 0.3s ease;
 }
+.input-bar button {
+  background-color: var(--clr-red-2);
+  color: white;
+  border: none;
+  border-radius: 8px;
+  padding: 0.5rem 1.2rem;
+  font-size: 1rem;
+  font-weight: 600;
+  position: relative;
+  cursor: pointer;
+  transition: background-color 0.3s ease;
+}
 
 .input-bar button:disabled {
   background-color: var(--clr-red-2);
   opacity: 0.7;
   cursor: auto;
 }
-
+.input-bar button:disabled {
+  background-color: var(--clr-red-2);
+  opacity: 0.7;
+  cursor: auto;
+}
+
+.input-bar button:disabled:hover {
+  background-color: var(--clr-red-2);
+  cursor: auto;
+}
 .input-bar button:disabled:hover {
   background-color: var(--clr-red-2);
   cursor: auto;
@@ -54,7 +88,12 @@
 .input-bar button:hover {
   background-color: var(--clr-red-3);
 }
-
+.input-bar button:hover {
+  background-color: var(--clr-red-3);
+}
+
+.input-section {
+  /* position: relative;
 .input-section {
   /* position: relative;
     margin-top: 6rem;
@@ -73,27 +112,29 @@
   /* border: 1px solid red; */
   width: 100%;
 }
+.input-bar-text {
+  font-size: 1.3rem;
+  font-weight: 500;
+  color: var(--clr-font-white);
+  margin-bottom: 0.5rem;
+  text-align: left;
+  /* border: 1px solid red; */
+  width: 100%;
+}
 
 .ip-options {
   display: flex;
   align-items: center;
   padding: 0;
   width: fit-content;
-<<<<<<< HEAD
   color: var(--text-white);
-=======
-  color: var(--clr-font-white);
->>>>>>> 9baa12bf
   gap: 1rem;
 }
 .measure-text {
   flex: 1 1 20%;
   font-weight: 600;
   font-size: 1.1rem;
-<<<<<<< HEAD
   color: var(--text-white);
-=======
->>>>>>> 9baa12bf
 }
 .input-and-options {
   display: flex;
@@ -126,6 +167,16 @@
   border-radius: 8px;
   transition: all 0.2s ease;
 }
+.ip-options label {
+  padding: 0.35rem 1.25rem;
+  font-weight: 500;
+  font-size: 0.95rem;
+  cursor: pointer;
+  user-select: none;
+  color: var(--clr-font-muted, #9fa4b9);
+  border-radius: 8px;
+  transition: all 0.2s ease;
+}
 
 .ip-options input[type="radio"]:checked + label {
   background: var(--clr-btn-selected-purple, #020718);
@@ -141,4 +192,15 @@
   margin-left: auto;
   display: flex;
   justify-content: flex-end;
+}
+
+.ip-options input[type="radio"]:focus + label {
+  outline: 2px solid var(--clr-btn-selected-purple);
+  outline-offset: 2px;
+}
+
+.ip-options {
+  margin-left: auto;
+  display: flex;
+  justify-content: flex-end;
 }