import {
    Chart as ChartJS,
    CategoryScale,
    LinearScale,
    PointElement,
    LineElement,
    Title,
    Tooltip,
    Legend,
} from 'chart.js'
import { Line } from 'react-chartjs-2'
import { NTPData } from '../utils/tempData';
ChartJS.defaults.color = 'rgba(239,246,238,1)'
<<<<<<< HEAD
=======
import { NTPData } from '../types';
>>>>>>> 361f7486

type Measurement = 'delay' | 'offset'
  
type ChartInputData = {
    data: NTPData[];
    selectedMeasurement: Measurement;
}

ChartJS.register(CategoryScale, LinearScale, PointElement, LineElement, Title, Tooltip, Legend);

const options = {
  responsive: true,
  plugins: {
    legend: {
      position: 'top' as const,
    },
    title: {
      display: false,
      text: 'Measurement time',
    },
  },
};

export default function LineChart({data, selectedMeasurement}: ChartInputData) {
    const measurementMap = {
        delay: 'Delay (ms)',
        offset: 'Offset (ms)'
    };

    const chartData = {
        labels: data.map(d => new Date(d.time).toLocaleTimeString()),
        datasets: [
            {
                label: measurementMap[selectedMeasurement],
                data: data.map(d => d[selectedMeasurement]),
                borderColor: 'rgba(53, 162, 235, 0.8)',
                backgroundColor: 'rgba(236, 240, 243, 0.3)',
                color: 'rgb(255, 255, 255)',
                tension: 0.1
            }
        ]
    };
  return <Line options={options} data={chartData} />;
}<|MERGE_RESOLUTION|>--- conflicted
+++ resolved
@@ -9,12 +9,8 @@
     Legend,
 } from 'chart.js'
 import { Line } from 'react-chartjs-2'
-import { NTPData } from '../utils/tempData';
 ChartJS.defaults.color = 'rgba(239,246,238,1)'
-<<<<<<< HEAD
-=======
-import { NTPData } from '../types';
->>>>>>> 361f7486
+import { NTPData } from '../types'
 
 type Measurement = 'delay' | 'offset'
   
