--- conflicted
+++ resolved
@@ -90,10 +90,6 @@
   //
   // format X axis labels based on which time interval is selected
   //
-<<<<<<< HEAD
-=======
-  // let formatter: (date: Date) => string
->>>>>>> 81759d00
   // start and end points, these can be modified for custom intervals
   let startingPoint = new Date(now)
   let endPoint = new Date(now)
@@ -102,7 +98,6 @@
   let customFmt = '';
 
   switch (selectedOption) {
-<<<<<<< HEAD
     case "Last Hour":
       startingPoint.setHours(now.getHours() - 1)
       break
@@ -112,56 +107,27 @@
     case "Last Week":
       startingPoint.setDate(now.getDate() - 7)
       break
-=======
-    case "Last Hour": {
-      // formatter = (d) => d.toLocaleTimeString([], { hour: "numeric", minute: "numeric" })
-      startingPoint.setHours(now.getHours() - 1)
-      break;
-    }
-    case "Last Day": {
-      // formatter = (d) => d.toLocaleTimeString([], { hour: "numeric" })
-      startingPoint.setDate(now.getDate() - 1)
-      break;
-    }
-    case "Last Week": {
-      // formatter = (d) => d.toLocaleDateString([], { day: "2-digit", month: "short"})
-      startingPoint.setDate(now.getDate() - 7)
-      break;
-    }
->>>>>>> 81759d00
     case "Custom": {
       if (customRange?.from) startingPoint = new Date(customRange.from);
       if (customRange?.to)   endPoint     = new Date(customRange.to);
 
       const { unit, fmt } = unitForSpan(endPoint.getTime() - startingPoint.getTime());
 
-<<<<<<< HEAD
-=======
-      // formatter      = (d: Date) => d.toLocaleString();
->>>>>>> 81759d00
       customTimeUnit = unit;
       customFmt      = fmt;
       break;
     }
     default:
-<<<<<<< HEAD
       break;
 
-=======
-      // formatter = (d) => d.toLocaleTimeString()
->>>>>>> 81759d00
   }
 
   /*SAMPLE_DENSITY represents the approximate maximum number of points that can be displayed on the graph */
   const SAMPLE_DENSITY = 100;  // data points reduction factor
 
   const axisMs = endPoint.getTime() - startingPoint.getTime();
-<<<<<<< HEAD
-  const datasets: any[] = [];
-=======
   // const datasets: any[] = [];
   const datasets: ChartDataset<'line', { x: string; y: number }[]>[] = [];
->>>>>>> 81759d00
   const thresholdMs =
         SAMPLE_DENSITY > 0 && axisMs > 0
           ? axisMs / SAMPLE_DENSITY
