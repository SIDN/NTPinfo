--- conflicted
+++ resolved
@@ -6,13 +6,8 @@
 import linkIcon from '../assets/link-svgrepo-com.png'
 import LoadingSpinner from './LoadingSpinner.tsx'
 
-<<<<<<< HEAD
 function ResultSummary({data, ripeData, err, httpStatus, ripeErr, ripeStatus} : 
     {data : NTPData | null, ripeData: RIPEData | null, err : Error | null, httpStatus: number, ripeErr: Error | null, ripeStatus: RipeStatus | null}) {
-=======
-function ResultSummary({data, ripeData, err, httpStatus, ripeErr, ripeStatus} :
-    {data : NTPData | null, ripeData: RIPEData | null, err : Error | null, httpStatus: number, ripeErr: Error | null, ripeStatus: RipeStatus}) {
->>>>>>> 81759d00
 
     const [statusMessage, setStatusMessage] = useState<string>("")
     useEffect(() => {
