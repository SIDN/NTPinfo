import '../styles/ResultSummary.css'
import { NTPData, RIPEData, RipeStatus } from '../utils/types.ts'
import { useState, useEffect } from 'react'
import triangleGreen from '../assets/triangle-green-svgrepo-com.png'
import triangleRed from '../assets/triangle-red-svgrepo-com.png'
import linkIcon from '../assets/link-svgrepo-com.png'
import LoadingSpinner from './LoadingSpinner.tsx'
import { calculateStatus } from '../utils/calculateStatus.ts'

<<<<<<< HEAD
function ResultSummary({data, ripeData, err, httpStatus, ripeErr, ripeStatus} :
    {data : NTPData | null, ripeData: RIPEData | null, err : Error | null, httpStatus: number, ripeErr: Error | null, ripeStatus: RipeStatus | null}) {
=======
function ResultSummary({data, ripeData, err, httpStatus, ripeErr, ripeStatus, errMessage} : 
    {data : NTPData | null, ripeData: RIPEData | null, err : Error | null, httpStatus: number, ripeErr: Error | null, ripeStatus: RipeStatus | null, errMessage: string | null}) {
>>>>>>> b0a9de72

    const [serverStatus, setServerStatus] = useState<string | null>(null)

    const [statusMessage, setStatusMessage] = useState<string | null>("")
    useEffect(() => {
    if (data == null) {
        setStatusMessage(errMessage)
        }
    }, [data, errMessage])

    useEffect(() => {
        if((ripeStatus === "complete") && ripeData && data){
            setServerStatus(calculateStatus(data, ripeData))
        }
        else if (ripeErr) {
            setServerStatus(null)
        }
        else
            setServerStatus(null)
    }, [data, ripeData, ripeErr, ripeStatus])

    if (data == null)
        return <h2 id="not-found">{err && errMessage ? `Error ${httpStatus}: ${statusMessage}` : `Unknown error occurred`}</h2>

    

    // Helper to determine which icon to show for a metric
    function getMetricIcons(ntpValue: number | undefined, ripeValue: number | undefined, lowerIsBetter = true) {
        if (ntpValue === undefined || ripeValue === undefined) return [null, null];
        if (ntpValue === ripeValue) return [triangleGreen, triangleGreen];
        if (lowerIsBetter) {
            return ntpValue < ripeValue ? [triangleGreen, triangleRed] : [triangleRed, triangleGreen];
        } else {
            return ntpValue > ripeValue ? [triangleGreen, triangleRed] : [triangleRed, triangleGreen];
        }
    }

    const ntpOffset = data?.offset !== undefined ? data.offset : undefined;
    const ripeOffset = ripeData?.measurementData.offset !== undefined ? ripeData.measurementData.offset : undefined;
    const ntpRTT = data?.RTT !== undefined ? data.RTT : undefined;
    const ripeRTT = ripeData?.measurementData.RTT !== undefined ? ripeData.measurementData.RTT : undefined;

    const [offsetIconNTP, offsetIconRIPE] = getMetricIcons(
        ntpOffset !== undefined ? Math.abs(ntpOffset) : undefined,
        ripeOffset !== undefined ? Math.abs(ripeOffset) : undefined,
        true
    );
    const [rttIconNTP, rttIconRIPE] = getMetricIcons(ntpRTT, ripeRTT, true);


    const ntpPrecision = data?.precision !== undefined ? data.precision : undefined;
    const ripePrecision = ripeData?.measurementData.precision !== undefined ? ripeData.measurementData.precision : undefined;
    const [precisionIconNTP, precisionIconRIPE] = getMetricIcons(ntpPrecision, ripePrecision, true);

    const ntpRootDispersion = data?.root_dispersion !== undefined ? data.root_dispersion : undefined;
    const ripeRootDispersion = ripeData?.measurementData.root_dispersion !== undefined ? ripeData.measurementData.root_dispersion : undefined;
    const [rootDispIconNTP, rootDispIconRIPE] = getMetricIcons(ntpRootDispersion, ripeRootDispersion, true);

    return (
        <>
            <div className="results-section">
                <div className="status-line">
                    <span className="status-label">STATUS:&nbsp;</span>
                    <span className={`status-value ${serverStatus?.toLowerCase()}`}>{serverStatus}</span>
                    {ripeStatus === "complete" && (
                    <div className="tooltip-container">
                        <span className="tooltip-icon">?</span>
                        {serverStatus === "PASSING" &&
                            <div className="tooltip-text">
                            The status of the NTP server, calculated with the offset
                            of our measurement and the offset of the RIPE Probe.<br/>
                            Both offsets are less than {import.meta.env.VITE_STATUS_THRESHOLD} ms.
                            </div>
                        }
                        {serverStatus === "CAUTION" &&
                            <div className="tooltip-text">
                            The status of the NTP server, calculated with the offset
                            of our measurement and the offset of the RIPE Probe.<br/>
                            One of the offsets is more than {import.meta.env.VITE_STATUS_THRESHOLD} ms.
                            </div>
                        }
                        {serverStatus === "FAILING" &&
                            <div className="tooltip-text">
                            The status of the NTP server, calculated with the offset
                            of our measurement and the offset of the RIPE Probe.<br/>
                            Both offsets are more than {import.meta.env.VITE_STATUS_THRESHOLD} ms.
                            </div>
                        }
                        {serverStatus === null &&
                            <div className="tooltip-text">
                            The status of the NTP server, calculated with the offset
                            of our measurement and the offset of the RIPE Probe.<br/>
                            There was an error in one of the measurements.
                            </div>
                        }
                    </div>)}
                </div>
                <div className="result-boxes-container">
                    <div className="result-and-title">
                        <div className="res-label">From our NTP Client (Netherlands)
                            <div className="tooltip-container">
                            <span className="tooltip-icon">?</span>
                            <div className="tooltip-text">
                               Our NTP Client is based in the Netherlands.
                            </div>
                            </div>
                        </div>
                        <div className="result-box" id="main-details">
                            <div className="metric"><span title='The difference between the time reported by the like an NTP server and your local clock'>Offset</span><span>{data?.offset !== undefined ? `${(data.offset).toFixed(3)} ms` : 'N/A'} {offsetIconNTP && <img src={offsetIconNTP} alt="offset performance" style={{width:'14px',verticalAlign:'middle'}}/>}</span></div>
                            <div className="metric"><span title='The total time taken for a request to travel from the client to the server and back.'>Round-trip time</span><span>{data?.RTT !== undefined ? `${(data.RTT).toFixed(3)} ms` : 'N/A'} {rttIconNTP && <img src={rttIconNTP} alt="rtt performance" style={{width:'14px',verticalAlign:'middle'}}/>}</span></div>
                            <div className="metric"><span title={`The variability in delay times between successive NTP messages, calculated as std. dev. of ${data?.nr_measurements_jitter} offsets`}>Jitter</span><span>{data?.jitter ? `${(data.jitter).toFixed(3)} ms` : 'N/A'}</span></div>
                            <div className="metric" style = {{height: '22.8px'}}><span title='The smallest time unit that the NTP server can measure or represent'>Precision</span><span>2<sup>{data?.precision !== undefined ? data.precision : 'N/A'}</sup> {precisionIconNTP && <img src={precisionIconNTP} alt="precision performance" style={{width:'14px',verticalAlign:'middle'}}/>}</span></div>
                            <div className="metric"><span title='A hierarchical level number indicating the distance from the reference clock'>Stratum</span><span>{data?.stratum !== undefined ? data.stratum : 'N/A'}</span></div>
                            <div className="metric"><span title='The IP address of the NTP server'>IP address</span><span>{data?.ip ? data.ip : 'N/A'}</span></div>
                            <div className="metric"><span>Vantage point IP</span><span>{data?.vantage_point_ip !== undefined ? data.vantage_point_ip : 'N/A'}</span></div>
                            <div className="metric"><span>Country</span><span>{data?.country_code ? data.country_code : 'N/A'}</span></div>
                            <div className="metric"><span>Reference ID</span><span>{data?.ref_id}</span></div>
                            <div className="metric"><span title='The total round-trip delay to the primary reference source'>Root delay</span><span>{data?.root_delay !== undefined ? data.root_delay : 'N/A'}</span></div>
                            <div className="metric"><span title='The poll interval used by the probe during the measurement'>Poll interval</span><span>{data?.poll !== undefined ? `${Math.pow(2, data.poll)} s` : 'N/A'}</span></div>
                            <div className="metric"><span title='An estimate of the maximum error due to clock frequency stability'>Root dispersion</span><span>{data?.root_dispersion !== undefined ? `${(data.root_dispersion).toFixed(10)} s` : 'N/A'} {rootDispIconNTP && <img src={rootDispIconNTP} alt="root dispersion performance" style={{width:'14px',verticalAlign:'middle'}}/>}</span></div>
                            <div className="metric"><span>ASN</span><span>{data?.asn_ntp_server !== undefined ? data.asn_ntp_server : "N/A"}</span></div>
                        </div>
                    </div>
                    <div className="result-and-title">
                        <div className="res-label">From the RIPE Atlas probe (Close to you)
                            <div className="tooltip-container">
                                <span className="tooltip-icon">?</span>
<<<<<<< HEAD
                                <div className="tooltip-text">
                                    RIPE Atlas tries to choose a probe near the user to perform more accurate measurements. This can take longer.
                                </div>
=======
                                {serverStatus === "PASSING" && 
                                    <div className="tooltip-text">
                                    The status of the NTP server, calculated with the offset<br/> 
                                    of our measurement and the offset of the RIPE Probe.<br/>
                                    Both offsets are less than {import.meta.env.VITE_STATUS_THRESHOLD}ms
                                    </div>
                                }
                                {serverStatus === "CAUTION" && 
                                    <div className="tooltip-text">
                                    The status of the NTP server, calculated with the offset<br/> 
                                    of our measurement and the offset of the RIPE Probe.<br/>
                                    One of the offsets is mpre than {import.meta.env.VITE_STATUS_THRESHOLD}ms
                                    </div>
                                }
                                {serverStatus === "FAILING" && 
                                    <div className="tooltip-text">
                                    The status of the NTP server, calculated with the offset<br/> 
                                    of our measurement and the offset of the RIPE Probe.<br/>
                                    Both offsets are more than {import.meta.env.VITE_STATUS_THRESHOLD}ms
                                    </div>
                                }
                                {serverStatus === null && 
                                    <div className="tooltip-text">
                                    The status of the NTP server, calculated with the offset<br/> 
                                    of our measurement and the offset of the RIPE Probe.<br/>
                                    There was an error in one of the measurements
                                    </div>
                                }
                            </div>)}
                        </div>
                    </div>
                </div>
                <div className="result-and-title" id="ripe-result">
                    <div className="res-label">From the RIPE Atlas probe (Close to you)
                        <div className="tooltip-container">
                        {((ripeStatus === "timeout" || ripeStatus === "error") && <span className="tooltip-icon fail">!</span>) ||
                        (<span className="tooltip-icon success">?</span>)}
                            <div className="tooltip-text">
                                {(ripeStatus === "timeout" && <span>RIPE Measurement timed out. <br /> </span>) ||
                                (ripeStatus === "error" && <span>RIPE Measurement failed. <br /></span>) }
                                RIPE Atlas tries to choose a probe near the user to perform more accurate measurements. This can take longer.
>>>>>>> b0a9de72
                            </div>
                        </div>
                        { ((ripeStatus === "complete") &&
                        (
                        <div className="result-box" id="ripe-details">
                            <div className="metric"><span title='The difference between the time reported by the like an NTP server and your local clock'>Offset</span><span>{ripeData?.measurementData.offset !== undefined ? `${(ripeData.measurementData.offset).toFixed(3)} ms` : 'N/A'} {offsetIconRIPE && <img src={offsetIconRIPE} alt="offset performance" style={{width:'14px',verticalAlign:'middle'}}/>}</span></div>
                            <div className="metric"><span title='The total time taken for a request to travel from the client to the server and back.'>Round-trip time</span><span>{ripeData?.measurementData.RTT !== undefined ? `${(ripeData.measurementData.RTT).toFixed(3)} ms` : 'N/A'} {rttIconRIPE && <img src={rttIconRIPE} alt="rtt performance" style={{width:'14px',verticalAlign:'middle'}}/>}</span></div>
                            <div className="metric"><span title='The variability in delay times between successive NTP messages, calculated as std. dev. of offsets'>Jitter</span><span>{'N/A'}</span></div>
                            <div className="metric"><span title='The smallest time unit that the NTP server can measure or represent'>Precision</span><span>{ripeData?.measurementData.precision !== undefined ? ripeData.measurementData.precision : 'N/A'} {precisionIconRIPE && <img src={precisionIconRIPE} alt="precision performance" style={{width:'14px',verticalAlign:'middle'}}/>}</span></div>
                            <div className="metric"><span title='A hierarchical level number indicating the distance from the reference clock'>Stratum</span><span>{ripeData?.measurementData.stratum !== undefined ? ripeData.measurementData.stratum : 'N/A'}</span></div>
                            <div className="metric"><span title='The IP address of the NTP server'>IP address</span><span>{ripeData?.measurementData.ip}</span></div>
                            <div className="metric"><span>Vantage point IP</span><span>{ripeData?.measurementData.vantage_point_ip}</span></div>
                            <div className="metric"><span>Country</span><span>{ripeData?.measurementData.country_code ? ripeData.measurementData.country_code : 'N/A'}</span></div>
                            <div className="metric"><span>Reference ID</span><span>{ripeData?.measurementData.ref_id}</span></div>
                            <div className="metric"><span title='The total round-trip delay to the primary reference source'>Root delay</span><span>{ripeData?.measurementData.root_delay !== undefined ? ripeData.measurementData.root_delay : 'N/A'}</span></div>
                            <div className="metric"><span title='The poll interval used by the probe during the measurement'>Poll interval</span><span>{ripeData?.measurementData.poll !== undefined ? `${ripeData.measurementData.poll} s` : 'N/A'}</span></div>
                            <div className="metric"><span title='An estimate of the maximum error due to clock frequency stability'>Root dispersion</span><span>{ripeData?.measurementData.root_dispersion !== undefined ? `${(ripeData.measurementData.root_dispersion).toFixed(10)} s` : 'N/A'} {rootDispIconRIPE && <img src={rootDispIconRIPE} alt="root dispersion performance" style={{width:'14px',verticalAlign:'middle'}}/>}</span></div>
                            <div className="metric"><span>ASN</span><span>{ripeData?.measurementData.asn_ntp_server !== undefined ? ripeData.measurementData.asn_ntp_server : 'N/A' }</span></div>
                            <div className="metric"><span>Measurement ID</span><span>
                                {ripeData?.measurement_id ? (
                                    <a
                                        href={`https://atlas.ripe.net/measurements/${ripeData.measurement_id}/`}
                                        target="_blank"
                                        rel="noopener noreferrer"
                                        className="measurement-link"
                                        style={{textDecoration:'underline'}}
                                    >
                                        {ripeData.measurement_id}
                                        <img src={linkIcon} alt="external link" style={{width:'14px',verticalAlign:'middle',marginLeft:'4px',transform:'translateY(-1px)'}} />
                                    </a>
                                ) : 'N/A'}
                            </span></div>
                        </div>)) ||
                        ((ripeStatus === "pending" || ripeStatus === "partial_results")&& (<LoadingSpinner size="medium"/>)) ||
                        (ripeStatus === "timeout" && (<p className="ripe-err">RIPE measurement timed out</p>)) ||
                        (ripeStatus === "error" && (<p className="ripe-err">RIPE measurement failed</p>))}
                    </div>
<<<<<<< HEAD
=======
                    { ((ripeStatus === "complete" || (ripeStatus === "timeout")) &&
                    (
                    <div className="result-box" id="ripe-details">
                        <div className="metric"><span title='The difference between the time reported by the like an NTP server and your local clock'>Offset</span><span>{ripeData?.measurementData.offset !== undefined ? `${(ripeData.measurementData.offset).toFixed(3)} ms` : 'N/A'} {offsetIconRIPE && <img src={offsetIconRIPE} alt="offset performance" style={{width:'14px',verticalAlign:'middle'}}/>}</span></div>
                        <div className="metric"><span title='The total time taken for a request to travel from the client to the server and back.'>Round-trip time</span><span>{ripeData?.measurementData.RTT !== undefined ? `${(ripeData.measurementData.RTT).toFixed(3)} ms` : 'N/A'} {rttIconRIPE && <img src={rttIconRIPE} alt="rtt performance" style={{width:'14px',verticalAlign:'middle'}}/>}</span></div>
                        <div className="metric"><span title='The variability in delay times between successive NTP messages, calculated as std. dev. of offsets'>Jitter</span><span>{'N/A'}</span></div>
                        <div className="metric"><span title='The smallest time unit that the NTP server can measure or represent'>Precision</span><span>{ripeData?.measurementData.precision !== undefined ? ripeData.measurementData.precision : 'N/A'}</span></div>
                        <div className="metric"><span title='A hierarchical level number indicating the distance from the reference clock'>Stratum</span><span>{ripeData?.measurementData.stratum !== undefined ? ripeData.measurementData.stratum : 'N/A'}</span></div>
                        <div className="metric"><span title='The IP address of the NTP server'>IP address</span><span>{ripeData?.measurementData.ip}</span></div>
                        <div className="metric"><span>Vantage point IP</span><span>{ripeData?.measurementData.vantage_point_ip}</span></div>
                        <div className="metric"><span>Country</span><span>{ripeData?.measurementData.country_code ? ripeData.measurementData.country_code : 'N/A'}</span></div>
                        <div className="metric"><span>Reference ID</span><span>{ripeData?.measurementData.ref_id}</span></div>
                        <div className="metric"><span title='The total round-trip delay to the primary reference source'>Root delay</span><span>{ripeData?.measurementData.root_delay !== undefined ? ripeData.measurementData.root_delay : 'N/A'}</span></div>
                        <div className="metric"><span title='The poll interval used by the probe during the measurement'>Poll interval</span><span>{ripeData?.measurementData.poll !== undefined ? `${ripeData.measurementData.poll} s` : 'N/A'}</span></div>
                        <div className="metric"><span title='An estimate of the maximum error due to clock frequency stability'>Root dispersion</span><span>{ripeData?.measurementData.root_dispersion !== undefined ? `${(ripeData.measurementData.root_dispersion).toFixed(10)} s` : 'N/A'}</span></div>
                        <div className="metric"><span>ASN</span><span>{ripeData?.measurementData.asn_ntp_server !== undefined ? ripeData.measurementData.asn_ntp_server : 'N/A' }</span></div>
                        <div className="metric"><span>Measurement ID</span><span>
                            {ripeData?.measurement_id ? (
                                <a
                                    href={`https://atlas.ripe.net/measurements/${ripeData.measurement_id}/`}
                                    target="_blank"
                                    rel="noopener noreferrer"
                                    className="measurement-link"
                                    style={{textDecoration:'underline'}}
                                >
                                    {ripeData.measurement_id}
                                    <img src={linkIcon} alt="external link" style={{width:'14px',verticalAlign:'middle',marginLeft:'4px',transform:'translateY(-1px)'}} />
                                </a>
                            ) : 'N/A'}
                        </span></div>
                    </div>)) ||
                    ((ripeStatus === "pending" || ripeStatus === "partial_results")&& (<LoadingSpinner size="medium"/>)) ||
                    (ripeStatus === "error" && (<p className="ripe-err">RIPE measurement failed</p>))}
>>>>>>> b0a9de72
                </div>
            </div>
        </>
    )
}

export default ResultSummary;<|MERGE_RESOLUTION|>--- conflicted
+++ resolved
@@ -7,13 +7,9 @@
 import LoadingSpinner from './LoadingSpinner.tsx'
 import { calculateStatus } from '../utils/calculateStatus.ts'
 
-<<<<<<< HEAD
-function ResultSummary({data, ripeData, err, httpStatus, ripeErr, ripeStatus} :
-    {data : NTPData | null, ripeData: RIPEData | null, err : Error | null, httpStatus: number, ripeErr: Error | null, ripeStatus: RipeStatus | null}) {
-=======
+
 function ResultSummary({data, ripeData, err, httpStatus, ripeErr, ripeStatus, errMessage} : 
     {data : NTPData | null, ripeData: RIPEData | null, err : Error | null, httpStatus: number, ripeErr: Error | null, ripeStatus: RipeStatus | null, errMessage: string | null}) {
->>>>>>> b0a9de72
 
     const [serverStatus, setServerStatus] = useState<string | null>(null)
 
@@ -111,6 +107,7 @@
                         }
                     </div>)}
                 </div>
+
                 <div className="result-boxes-container">
                     <div className="result-and-title">
                         <div className="res-label">From our NTP Client (Netherlands)
@@ -141,99 +138,18 @@
                         <div className="res-label">From the RIPE Atlas probe (Close to you)
                             <div className="tooltip-container">
                                 <span className="tooltip-icon">?</span>
-<<<<<<< HEAD
                                 <div className="tooltip-text">
                                     RIPE Atlas tries to choose a probe near the user to perform more accurate measurements. This can take longer.
                                 </div>
-=======
-                                {serverStatus === "PASSING" && 
-                                    <div className="tooltip-text">
-                                    The status of the NTP server, calculated with the offset<br/> 
-                                    of our measurement and the offset of the RIPE Probe.<br/>
-                                    Both offsets are less than {import.meta.env.VITE_STATUS_THRESHOLD}ms
-                                    </div>
-                                }
-                                {serverStatus === "CAUTION" && 
-                                    <div className="tooltip-text">
-                                    The status of the NTP server, calculated with the offset<br/> 
-                                    of our measurement and the offset of the RIPE Probe.<br/>
-                                    One of the offsets is mpre than {import.meta.env.VITE_STATUS_THRESHOLD}ms
-                                    </div>
-                                }
-                                {serverStatus === "FAILING" && 
-                                    <div className="tooltip-text">
-                                    The status of the NTP server, calculated with the offset<br/> 
-                                    of our measurement and the offset of the RIPE Probe.<br/>
-                                    Both offsets are more than {import.meta.env.VITE_STATUS_THRESHOLD}ms
-                                    </div>
-                                }
-                                {serverStatus === null && 
-                                    <div className="tooltip-text">
-                                    The status of the NTP server, calculated with the offset<br/> 
-                                    of our measurement and the offset of the RIPE Probe.<br/>
-                                    There was an error in one of the measurements
-                                    </div>
-                                }
-                            </div>)}
-                        </div>
-                    </div>
-                </div>
-                <div className="result-and-title" id="ripe-result">
-                    <div className="res-label">From the RIPE Atlas probe (Close to you)
-                        <div className="tooltip-container">
-                        {((ripeStatus === "timeout" || ripeStatus === "error") && <span className="tooltip-icon fail">!</span>) ||
-                        (<span className="tooltip-icon success">?</span>)}
-                            <div className="tooltip-text">
-                                {(ripeStatus === "timeout" && <span>RIPE Measurement timed out. <br /> </span>) ||
-                                (ripeStatus === "error" && <span>RIPE Measurement failed. <br /></span>) }
-                                RIPE Atlas tries to choose a probe near the user to perform more accurate measurements. This can take longer.
->>>>>>> b0a9de72
                             </div>
                         </div>
-                        { ((ripeStatus === "complete") &&
-                        (
-                        <div className="result-box" id="ripe-details">
-                            <div className="metric"><span title='The difference between the time reported by the like an NTP server and your local clock'>Offset</span><span>{ripeData?.measurementData.offset !== undefined ? `${(ripeData.measurementData.offset).toFixed(3)} ms` : 'N/A'} {offsetIconRIPE && <img src={offsetIconRIPE} alt="offset performance" style={{width:'14px',verticalAlign:'middle'}}/>}</span></div>
-                            <div className="metric"><span title='The total time taken for a request to travel from the client to the server and back.'>Round-trip time</span><span>{ripeData?.measurementData.RTT !== undefined ? `${(ripeData.measurementData.RTT).toFixed(3)} ms` : 'N/A'} {rttIconRIPE && <img src={rttIconRIPE} alt="rtt performance" style={{width:'14px',verticalAlign:'middle'}}/>}</span></div>
-                            <div className="metric"><span title='The variability in delay times between successive NTP messages, calculated as std. dev. of offsets'>Jitter</span><span>{'N/A'}</span></div>
-                            <div className="metric"><span title='The smallest time unit that the NTP server can measure or represent'>Precision</span><span>{ripeData?.measurementData.precision !== undefined ? ripeData.measurementData.precision : 'N/A'} {precisionIconRIPE && <img src={precisionIconRIPE} alt="precision performance" style={{width:'14px',verticalAlign:'middle'}}/>}</span></div>
-                            <div className="metric"><span title='A hierarchical level number indicating the distance from the reference clock'>Stratum</span><span>{ripeData?.measurementData.stratum !== undefined ? ripeData.measurementData.stratum : 'N/A'}</span></div>
-                            <div className="metric"><span title='The IP address of the NTP server'>IP address</span><span>{ripeData?.measurementData.ip}</span></div>
-                            <div className="metric"><span>Vantage point IP</span><span>{ripeData?.measurementData.vantage_point_ip}</span></div>
-                            <div className="metric"><span>Country</span><span>{ripeData?.measurementData.country_code ? ripeData.measurementData.country_code : 'N/A'}</span></div>
-                            <div className="metric"><span>Reference ID</span><span>{ripeData?.measurementData.ref_id}</span></div>
-                            <div className="metric"><span title='The total round-trip delay to the primary reference source'>Root delay</span><span>{ripeData?.measurementData.root_delay !== undefined ? ripeData.measurementData.root_delay : 'N/A'}</span></div>
-                            <div className="metric"><span title='The poll interval used by the probe during the measurement'>Poll interval</span><span>{ripeData?.measurementData.poll !== undefined ? `${ripeData.measurementData.poll} s` : 'N/A'}</span></div>
-                            <div className="metric"><span title='An estimate of the maximum error due to clock frequency stability'>Root dispersion</span><span>{ripeData?.measurementData.root_dispersion !== undefined ? `${(ripeData.measurementData.root_dispersion).toFixed(10)} s` : 'N/A'} {rootDispIconRIPE && <img src={rootDispIconRIPE} alt="root dispersion performance" style={{width:'14px',verticalAlign:'middle'}}/>}</span></div>
-                            <div className="metric"><span>ASN</span><span>{ripeData?.measurementData.asn_ntp_server !== undefined ? ripeData.measurementData.asn_ntp_server : 'N/A' }</span></div>
-                            <div className="metric"><span>Measurement ID</span><span>
-                                {ripeData?.measurement_id ? (
-                                    <a
-                                        href={`https://atlas.ripe.net/measurements/${ripeData.measurement_id}/`}
-                                        target="_blank"
-                                        rel="noopener noreferrer"
-                                        className="measurement-link"
-                                        style={{textDecoration:'underline'}}
-                                    >
-                                        {ripeData.measurement_id}
-                                        <img src={linkIcon} alt="external link" style={{width:'14px',verticalAlign:'middle',marginLeft:'4px',transform:'translateY(-1px)'}} />
-                                    </a>
-                                ) : 'N/A'}
-                            </span></div>
-                        </div>)) ||
-                        ((ripeStatus === "pending" || ripeStatus === "partial_results")&& (<LoadingSpinner size="medium"/>)) ||
-                        (ripeStatus === "timeout" && (<p className="ripe-err">RIPE measurement timed out</p>)) ||
-                        (ripeStatus === "error" && (<p className="ripe-err">RIPE measurement failed</p>))}
-                    </div>
-<<<<<<< HEAD
-=======
-                    { ((ripeStatus === "complete" || (ripeStatus === "timeout")) &&
+                        { ((ripeStatus === "complete" || (ripeStatus === "timeout")) &&
                     (
                     <div className="result-box" id="ripe-details">
                         <div className="metric"><span title='The difference between the time reported by the like an NTP server and your local clock'>Offset</span><span>{ripeData?.measurementData.offset !== undefined ? `${(ripeData.measurementData.offset).toFixed(3)} ms` : 'N/A'} {offsetIconRIPE && <img src={offsetIconRIPE} alt="offset performance" style={{width:'14px',verticalAlign:'middle'}}/>}</span></div>
                         <div className="metric"><span title='The total time taken for a request to travel from the client to the server and back.'>Round-trip time</span><span>{ripeData?.measurementData.RTT !== undefined ? `${(ripeData.measurementData.RTT).toFixed(3)} ms` : 'N/A'} {rttIconRIPE && <img src={rttIconRIPE} alt="rtt performance" style={{width:'14px',verticalAlign:'middle'}}/>}</span></div>
                         <div className="metric"><span title='The variability in delay times between successive NTP messages, calculated as std. dev. of offsets'>Jitter</span><span>{'N/A'}</span></div>
-                        <div className="metric"><span title='The smallest time unit that the NTP server can measure or represent'>Precision</span><span>{ripeData?.measurementData.precision !== undefined ? ripeData.measurementData.precision : 'N/A'}</span></div>
+                                                    <div className="metric"><span title='The smallest time unit that the NTP server can measure or represent'>Precision</span><span>{ripeData?.measurementData.precision !== undefined ? ripeData.measurementData.precision : 'N/A'} {precisionIconRIPE && <img src={precisionIconRIPE} alt="precision performance" style={{width:'14px',verticalAlign:'middle'}}/>}</span></div>
                         <div className="metric"><span title='A hierarchical level number indicating the distance from the reference clock'>Stratum</span><span>{ripeData?.measurementData.stratum !== undefined ? ripeData.measurementData.stratum : 'N/A'}</span></div>
                         <div className="metric"><span title='The IP address of the NTP server'>IP address</span><span>{ripeData?.measurementData.ip}</span></div>
                         <div className="metric"><span>Vantage point IP</span><span>{ripeData?.measurementData.vantage_point_ip}</span></div>
@@ -241,7 +157,7 @@
                         <div className="metric"><span>Reference ID</span><span>{ripeData?.measurementData.ref_id}</span></div>
                         <div className="metric"><span title='The total round-trip delay to the primary reference source'>Root delay</span><span>{ripeData?.measurementData.root_delay !== undefined ? ripeData.measurementData.root_delay : 'N/A'}</span></div>
                         <div className="metric"><span title='The poll interval used by the probe during the measurement'>Poll interval</span><span>{ripeData?.measurementData.poll !== undefined ? `${ripeData.measurementData.poll} s` : 'N/A'}</span></div>
-                        <div className="metric"><span title='An estimate of the maximum error due to clock frequency stability'>Root dispersion</span><span>{ripeData?.measurementData.root_dispersion !== undefined ? `${(ripeData.measurementData.root_dispersion).toFixed(10)} s` : 'N/A'}</span></div>
+                        <div className="metric"><span title='An estimate of the maximum error due to clock frequency stability'>Root dispersion</span><span>{ripeData?.measurementData.root_dispersion !== undefined ? `${(ripeData.measurementData.root_dispersion).toFixed(10)} s` : 'N/A'} {rootDispIconRIPE && <img src={rootDispIconRIPE} alt="root dispersion performance" style={{width:'14px',verticalAlign:'middle'}}/>}</span></div>
                         <div className="metric"><span>ASN</span><span>{ripeData?.measurementData.asn_ntp_server !== undefined ? ripeData.measurementData.asn_ntp_server : 'N/A' }</span></div>
                         <div className="metric"><span>Measurement ID</span><span>
                             {ripeData?.measurement_id ? (
@@ -260,7 +176,8 @@
                     </div>)) ||
                     ((ripeStatus === "pending" || ripeStatus === "partial_results")&& (<LoadingSpinner size="medium"/>)) ||
                     (ripeStatus === "error" && (<p className="ripe-err">RIPE measurement failed</p>))}
->>>>>>> b0a9de72
+                    </div>
+
                 </div>
             </div>
         </>
