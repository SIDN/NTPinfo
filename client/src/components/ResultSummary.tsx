--- conflicted
+++ resolved
@@ -19,26 +19,8 @@
 
     if (data == null)
         return <h2 id="not-found">{err ? `Error ${httpStatus}: ${statusMessage}` : `Unknown error occurred`}</h2>
-<<<<<<< HEAD
 
 
-    const status = calculateStatus(data)
-    return (
-        <>
-            <div className="results-section">
-                <div className="result-box" id="main-details">
-                    <div className="metric"><span title='The difference between the time reported by the like an NTP server and your local clock'>Offset</span><span>{data.offset ? `${(data.offset*1000).toFixed(3)} ms` : 'N/A'}</span></div>
-                    <div className="metric"><span title='The total time taken for a request to travel from the client to the server and back.'>Round-trip time</span><span>{data.RTT ? `${(data.RTT*1000).toFixed(3)} ms` : 'N/A'}</span></div>
-                    <div className="metric"><span title='The variability in delay times between successive NTP messages, calculated as std. dev. of offsets'>Jitter</span><span>{data.jitter ? `${(data.jitter*1000).toFixed(3)} ms` : 'N/A'}</span></div>
-                    <div className="metric"><span title='The smallest time unit that the NTP server can measure or represent'>Precision</span><span>2<sup>{data.precision}</sup></span></div>
-                    <div className="metric"><span title='A hierarchical level number indicating the distance from the reference clock'>Stratum</span><span>{data.stratum}</span></div>
-
-                    <div className="status-line">
-                        <span className="status-label">STATUS:&nbsp;</span>
-                        <span className={`status-value ${status.toLowerCase()}`}>{status}</span>
-=======
-    
-       
     const status = data ? calculateStatus(data) : null
     return (
         <>
@@ -64,7 +46,6 @@
                             <span className="status-label">STATUS:&nbsp;</span>
                             <span className={`status-value ${status?.toLowerCase()}`}>{status}</span>
                         </div>
->>>>>>> 8b913b1b
                     </div>
                 </div>
                 <div className="result-and-title">
@@ -87,7 +68,7 @@
                         <div className="metric"><span>Measurement ID</span><span>{ripeData?.measurement_id}</span></div>
                     </div>
                 </div>
-                
+
             </div>
 
 
@@ -97,4 +78,4 @@
     )
 }
 
-export default ResultSummary+export default ResultSummary;