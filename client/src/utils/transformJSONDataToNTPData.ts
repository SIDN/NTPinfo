--- conflicted
+++ resolved
@@ -23,12 +23,8 @@
         server_name: fetchedData.ntp_server_name,
         ref_ip: fetchedData.ntp_server_ref_parent_ip,
         ref_name: fetchedData.ref_name,
-<<<<<<< HEAD
         root_dispersion: fetchedData.root_dispersion,
-        root_delay: fetchedData.root_delay
-=======
         root_delay: fetchedData.root_delay.seconds,
         vantage_point_ip: fetchedData.vantage_point_ip
->>>>>>> 87d24e74
     }
 };