import { LatLngTuple } from "leaflet"

/**
 * Data type used for manipulating and using NTP information
 */
export type NTPData = {
  ntp_version: number
  vantage_point_ip: string
  ip: string
  server_name: string
  is_anycast: boolean
  country_code: string
  coordinates: LatLngTuple
  ntp_server_ref_parent_ip: string
  ref_id: string
  client_sent_time: [number,number]
  server_recv_time: [number,number]
  server_sent_time: [number,number]
  client_recv_time: [number,number]
  offset: number
  RTT: number
  stratum: number
  precision: number
  root_delay: number
  poll: number
  root_dispersion: number
  ntp_last_sync_time: [number,number]
  leap: number
  jitter: number | null
  nr_measurements_jitter: number
  time: number
}

/**
 * Data type used for determing measurement type in the visualization graphs
 */
export type Measurement = "RTT" | "offset"

/**
 * Data type used for manipulating and using RIPE information
 */
export type RIPEData = {
  measurementData : NTPData
  probe_addr_v4: string
  probe_addr_v6: string
  probe_id: number
  probe_country: string
  probe_location: LatLngTuple
  time_to_result: number
  got_results: boolean
  measurement_id: number
}

/**
 * Data type for the RIPE measurement trigger response
 */
export type RIPEResp = {
  measurementId: number
  vantage_point_ip: string
  coordinates: LatLngTuple
}

/**
 * A single place to remember everything we want to preserve
 * when the user leaves and re-enters the Home tab.
 * (Feel free to add more fields later – e.g. `selOption` –
 * just keep the shape in sync everywhere you use it.)
 */
export interface HomeCacheState {
  ntpData: NTPData | null
  chartData: Map<string, NTPData[]> | null
  measured: boolean
  selMeasurement: Measurement          // 'offset' | 'RTT'
  measurementId: string | null
  vantagePointInfo: [LatLngTuple,string] | null
  allNtpMeasurements: NTPData[] | null
  ripeMeasurementResp: RIPEData[] | null
  ripeMeasurementStatus: string | null     // 'loading' | 'complete' | ...
<<<<<<< HEAD
=======
  ipv6Selected: boolean
>>>>>>> 9baa12bf
}

export type RipeStatus = "pending" | "partial_results" | "complete" | "timeout" | "error"<|MERGE_RESOLUTION|>--- conflicted
+++ resolved
@@ -76,10 +76,7 @@
   allNtpMeasurements: NTPData[] | null
   ripeMeasurementResp: RIPEData[] | null
   ripeMeasurementStatus: string | null     // 'loading' | 'complete' | ...
-<<<<<<< HEAD
-=======
   ipv6Selected: boolean
->>>>>>> 9baa12bf
 }
 
 export type RipeStatus = "pending" | "partial_results" | "complete" | "timeout" | "error"