--- conflicted
+++ resolved
@@ -11,13 +11,8 @@
   is_anycast: boolean
   country_code: string // add
   coordinates: LatLngTuple
-<<<<<<< HEAD
   ntp_server_ref_parent_ip: string | null
   ref_id: string
-=======
-  ntp_server_ref_parent_ip: string
-  ref_id: string // add
->>>>>>> 8e59bbca
   client_sent_time: [number,number]
   server_recv_time: [number,number]
   server_sent_time: [number,number]
