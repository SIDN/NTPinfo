--- conflicted
+++ resolved
@@ -15,13 +15,9 @@
   server_name: string,
   ref_ip: string,
   ref_name: string,
-<<<<<<< HEAD
   root_dispersion: number,
-  root_delay: number
-=======
   root_delay: number,
   vantage_point_ip: string
->>>>>>> 87d24e74
 }
 
 /**
