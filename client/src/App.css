--- conflicted
+++ resolved
@@ -3,13 +3,9 @@
   display: flex;
   flex-direction: column;
   align-items: flex-start;
-<<<<<<< HEAD
-  margin: 0 auto;
-=======
   /* max-width: 1280px; */
   margin: 0;
   /* margin: 0; */
->>>>>>> 8b913b1b
   padding: 0rem;
   text-align: center;
 }
@@ -30,14 +26,9 @@
 }
 
 body {
-<<<<<<< HEAD
-  /* padding-top: 110px; */
-=======
   /* instead of html */
-  padding-top: 8.5rem;
 
   /* global variables */
->>>>>>> 8b913b1b
   --bg-clr-primary: #292f36;
   --bg-clr-secondary: #323e4c;
   --clr-font-white: #eff6ee;
@@ -139,15 +130,12 @@
   gap: 1rem;
 }
 
-<<<<<<< HEAD
 .graphs {
   display: flex;
   gap: 1rem;
   flex: 2 1 50%;
 }
 
-=======
->>>>>>> 8b913b1b
 .graph-box {
   /* flex: 1; */
   height: 150px;
@@ -196,7 +184,6 @@
   text-decoration: underline;
 }
 
-<<<<<<< HEAD
 /* App.css */
 .app-layout {
   display: flex;
@@ -218,11 +205,11 @@
   flex: 1;
   width: 100%;
   overflow-y: auto;
-=======
+}
+
 @media (max-width: 1599px) {
   html,
   body {
     font-size: 0.95rem;
   }
->>>>>>> 8b913b1b
 }