--- conflicted
+++ resolved
@@ -1,31 +1,8 @@
-import {defineConfig, loadEnv} from 'vite'
+import { defineConfig, loadEnv } from 'vite'
 import react from '@vitejs/plugin-react'
 import 'vitest/config'
 // https://vite.dev/config/
 export default defineConfig(({mode}) => {
-<<<<<<< HEAD
-
-    const env = loadEnv(mode, process.cwd())
-    return {
-        plugins: [react()],
-        build: {
-            sourcemap: false,
-        },
-        test: {
-            environment: 'jsdom',
-            globals: true,
-            setupFiles: '/src/tests/setup_tests.ts',
-            coverage: {
-                include: ['src/**/*.{ts,tsx,js,jsx}']
-            }
-        },
-        server: {
-            host: env.VITE_CLIENT_HOST || 'localhost',
-            port: parseInt(env.VITE_CLIENT_PORT) || 5173
-        }
-    }
-})
-=======
   
   const env = loadEnv(mode, process.cwd())
   return {
@@ -42,5 +19,4 @@
     host: env.VITE_CLIENT_HOST || '127.0.0.1',
     port: parseInt(env.VITE_CLIENT_PORT) || 5173
   }
-}})
->>>>>>> 282fe12d
+}})